--- conflicted
+++ resolved
@@ -3293,7 +3293,6 @@
             self._internal, buffer._internal, int(offset), int(count)
         )
 
-<<<<<<< HEAD
     def _multi_draw_indirect_count(
         self, buffer, offset, count_buffer, count_buffer_offset, max_count
     ):
@@ -3320,18 +3319,6 @@
             int(max_count),
         )
 
-    def _begin_pipeline_statistics_query(self, query_set, query_index):
-        # H: void f(WGPURenderPassEncoder renderPassEncoder, WGPUQuerySet querySet, uint32_t queryIndex)
-        libf.wgpuRenderPassEncoderBeginPipelineStatisticsQuery(
-            self._internal, query_set._internal, int(query_index)
-        )
-
-    def _end_pipeline_statistics_query(self):
-        # H: void f(WGPURenderPassEncoder renderPassEncoder)
-        libf.wgpuRenderPassEncoderEndPipelineStatisticsQuery(self._internal)
-
-=======
->>>>>>> 437921de
     def _maybe_keep_alive(self, object):
         pass
 
