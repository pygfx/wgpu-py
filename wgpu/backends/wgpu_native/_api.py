--- conflicted
+++ resolved
@@ -2968,18 +2968,6 @@
         # H: void f(WGPURenderPassEncoder renderPassEncoder)
         libf.wgpuRenderPassEncoderEndOcclusionQuery(self._internal)
 
-<<<<<<< HEAD
-    def _multi_draw_indirect(self, buffer, offset, count):
-        # H: void f(WGPURenderPassEncoder encoder, WGPUBuffer buffer, uint64_t offset, uint32_t count)
-        libf.wgpuRenderPassEncoderMultiDrawIndirect(
-            self._internal, buffer._internal, int(offset), int(count)
-        )
-
-    def _multi_draw_indexed_indirect(self, buffer, offset, count):
-        # H: void f(WGPURenderPassEncoder encoder, WGPUBuffer buffer, uint64_t offset, uint32_t count)
-        libf.wgpuRenderPassEncoderMultiDrawIndexedIndirect(
-            self._internal, buffer._internal, int(offset), int(count)
-=======
     def _set_push_constants(self, visibility, offset, size_in_bytes, data, data_offset):
         # Implementation of set_push_constant. The public API is in extras.py since
         # this is a wgpu extension.
@@ -3007,7 +2995,18 @@
         # H: void f(WGPURenderPassEncoder encoder, WGPUShaderStageFlags stages, uint32_t offset, uint32_t sizeBytes, void const * data)
         libf.wgpuRenderPassEncoderSetPushConstants(
             self._internal, int(visibility), offset, size, c_data + data_offset
->>>>>>> 0a243bb2
+        )
+
+    def _multi_draw_indirect(self, buffer, offset, count):
+        # H: void f(WGPURenderPassEncoder encoder, WGPUBuffer buffer, uint64_t offset, uint32_t count)
+        libf.wgpuRenderPassEncoderMultiDrawIndirect(
+            self._internal, buffer._internal, int(offset), int(count)
+        )
+
+    def _multi_draw_indexed_indirect(self, buffer, offset, count):
+        # H: void f(WGPURenderPassEncoder encoder, WGPUBuffer buffer, uint64_t offset, uint32_t count)
+        libf.wgpuRenderPassEncoderMultiDrawIndexedIndirect(
+            self._internal, buffer._internal, int(offset), int(count)
         )
 
     def _release(self):
