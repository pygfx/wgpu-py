--- conflicted
+++ resolved
@@ -547,18 +547,11 @@
         # * raise an error
         # Right now we return the existing texture, so user can retrieve it in different render passes withing the same frame.
         if self._texture:
-<<<<<<< HEAD
             return self._texture
-            # self._destroy_texture()
+            # self._drop_texture()
             # logger.warning(
             #     "get_current_texture() is called multiple times before pesent()."
             # )
-=======
-            self._drop_texture()
-            logger.warning(
-                "get_current_texture() is called multiple times before pesent()."
-            )
->>>>>>> 0cdef1de
 
         # Reconfigure when the canvas has resized.
         # On some systems (Windows+Qt) this is not necessary, because
