--- conflicted
+++ resolved
@@ -3123,7 +3123,6 @@
             self._internal, buffer._internal, int(offset), int(count)
         )
 
-<<<<<<< HEAD
     def _multi_draw_indirect_count(
         self, buffer, offset, count_buffer, count_buffer_offset, max_count
     ):
@@ -3149,7 +3148,7 @@
             int(count_buffer_offset),
             int(max_count),
         )
-=======
+
     def _begin_pipeline_statistics_query(self, query_set, query_index):
         # H: void f(WGPURenderPassEncoder renderPassEncoder, WGPUQuerySet querySet, uint32_t queryIndex)
         libf.wgpuRenderPassEncoderBeginPipelineStatisticsQuery(
@@ -3159,7 +3158,6 @@
     def _end_pipeline_statistics_query(self):
         # H: void f(WGPURenderPassEncoder renderPassEncoder)
         libf.wgpuRenderPassEncoderEndPipelineStatisticsQuery(self._internal)
->>>>>>> b73abc38
 
 
 class GPURenderBundleEncoder(
