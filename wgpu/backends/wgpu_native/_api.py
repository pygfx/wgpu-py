"""
WGPU backend implementation based on wgpu-native.

The wgpu-native project (https://github.com/gfx-rs/wgpu-native) is a Rust
library based on wgpu-core, which wraps Metal, Vulkan, DX12, and more.
It compiles to a dynamic library exposing a C-API, accompanied by a C
header file. We wrap this using cffi, which uses the header file to do
most type conversions for us.

This module is maintained using a combination of manual code and
automatically inserted code. In short, the codegen utility inserts
new methods and checks plus annotates all structs and C api calls.

Read the codegen/readme.md for more information.
"""

# Allow using class names in type annotations, before the class is defined. Py3.7+
from __future__ import annotations

import os
import ctypes
import logging
import ctypes.util
from weakref import WeakKeyDictionary
from typing import List, Dict, Union, Optional

from ... import classes, flags, enums, structs
from ..._coreutils import str_flag_to_int

from ._ffi import ffi, lib
from ._mappings import cstructfield2enum, enummap, enum_str2int, enum_int2str
from ._helpers import (
    get_wgpu_instance,
    get_surface_id_from_info,
    get_memoryview_from_address,
    get_memoryview_and_address,
    to_snake_case,
    ErrorHandler,
    SafeLibCalls,
)

logger = logging.getLogger("wgpu")


# The API is prettu well defined
__all__ = classes.__all__.copy()


# %% Helper functions and objects

# The 'optional' value is used as the default value for certain optional arguments, see the comment in _classes.py for details.
optional = None


def check_can_use_sync_variants():
    if False:  # placeholder, let's implement a little wgpu config thingy
        raise RuntimeError("Disallowed use of '_sync' API.")


# Object to be able to bind the lifetime of objects to other objects
_refs_per_struct = WeakKeyDictionary()

# Some enum keys need a shortcut
_cstructfield2enum_alt = {
    "load_op": "LoadOp",
    "store_op": "StoreOp",
    "depth_store_op": "StoreOp",
    "stencil_store_op": "StoreOp",
}


def new_struct_p(ctype, **kwargs):
    """Create a pointer to an ffi struct. Provides a flatter syntax
    and converts our string enums to int enums needed in C. The passed
    kwargs are also bound to the lifetime of the new struct.
    """
    assert ctype.endswith(" *")
    struct_p = _new_struct_p(ctype, **kwargs)
    _refs_per_struct[struct_p] = kwargs
    return struct_p
    # Some kwargs may be other ffi objects, and some may represent
    # pointers. These need special care because them "being in" the
    # current struct does not prevent them from being cleaned up by
    # Python's garbage collector. Keeping hold of these objects in the
    # calling code is painful and prone to missing cases, so we solve
    # the issue here. We cannot attach an attribute to the struct directly,
    # so we use a global WeakKeyDictionary. Also see issue #52.


def new_struct(ctype, **kwargs):
    """Create an ffi value struct. The passed kwargs are also bound
    to the lifetime of the new struct.
    """
    assert not ctype.endswith("*")
    struct_p = _new_struct_p(ctype + " *", **kwargs)
    struct = struct_p[0]
    _refs_per_struct[struct] = kwargs
    return struct


def _new_struct_p(ctype, **kwargs):
    struct_p = ffi.new(ctype)
    for key, val in kwargs.items():
        if isinstance(val, str) and isinstance(getattr(struct_p, key), int):
            # An enum - these are ints in C, but str in our public API
            if key in _cstructfield2enum_alt:
                structname = _cstructfield2enum_alt[key]
            else:
                structname = cstructfield2enum[ctype.strip(" *")[4:] + "." + key]
            ival = enummap[structname + "." + val]
            setattr(struct_p, key, ival)
        else:
            setattr(struct_p, key, val)
    return struct_p


def _tuple_from_tuple_or_dict(ob, fields, defaults=()):
    """Given a tuple/list/dict, return a tuple. Also checks tuple size.

    >> # E.g.
    >> _tuple_from_tuple_or_dict({"x": 1, "y": 2}, ("x", "y"))
    (1, 2)
    >> _tuple_from_tuple_or_dict([1, 2], ("x", "y"))
    (1, 2)

    If defaults are given, it will be the default values.  If the length of defaults is
    shorter than the length of fields, it gives the default values for the final args.
    Other arguments are still required.

    >> _tuple_from_tuple_or_dict({"x": 1}, ("x", "y"), (2,))
    (1, 2)
    >> _tuple_from_tuple_or_dict([], ("x", "y"), (1, 2))
    (1, 2)

    """
    error_msg = "Expected tuple/key/dict with fields: {}"
    required = len(fields) - len(defaults)
    if isinstance(ob, (list, tuple)):
        fields_len = len(fields)
        ob_len = len(ob)
        if ob_len == fields_len:
            # Optimize for this fast case
            return tuple(ob)
        elif required <= ob_len < fields_len:
            defaults_needed = fields_len - ob_len
            return tuple((*ob, *defaults[-defaults_needed:]))
        else:
            raise ValueError(error_msg.format(", ".join(fields)))
    elif isinstance(ob, dict):
        if any(key not in fields for key in ob):
            raise ValueError("Unexpected key in {}".format(ob))
        try:
            return tuple(
                (
                    ob.get(key, defaults[index - required])
                    if index >= required
                    else ob[key]
                )
                for index, key in enumerate(fields)
            )
        except KeyError:
            raise ValueError(error_msg.format(", ".join(fields))) from None
    else:
        raise TypeError(error_msg.format(", ".join(fields)))


def _tuple_from_extent3d(size):
    return _tuple_from_tuple_or_dict(
        # required, 1, 1
        size,
        ("width", "height", "depth_or_array_layers"),
        (1, 1),
    )


def _tuple_from_origin3d(destination):
    fields = destination.get("origin", (0, 0, 0))
    # Each field individually is 0 if not specified
    return _tuple_from_tuple_or_dict(fields, "xyz", (0, 0, 0))


def _tuple_from_color(rgba):
    return _tuple_from_tuple_or_dict(rgba, "rgba")


def _get_override_constant_entries(field):
    constants = field.get("constants")
    if not constants:
        return ffi.NULL, []
    c_constant_entries = []
    for key, value in constants.items():
        assert isinstance(key, (str, int))
        assert isinstance(value, (int, float, bool))
        # H: nextInChain: WGPUChainedStruct *, key: char *, value: float
        c_constant_entry = new_struct(
            "WGPUConstantEntry",
            key=to_c_string(str(key)),
            value=float(value),
            # not used: nextInChain
        )
        c_constant_entries.append(c_constant_entry)
    # We need to return and hold onto c_constant_entries in order to prevent the C
    # strings from being GC'ed.
    c_constants = ffi.new("WGPUConstantEntry[]", c_constant_entries)
    return c_constants, c_constant_entries


def to_c_string(string: str):
    return ffi.new("char []", string.encode())


def to_c_string_or_null(string: Optional[str]):
    return ffi.NULL if string is None else ffi.new("char []", string.encode())


_empty_label = ffi.new("char []", b"")


def to_c_label(label):
    """Get the C representation of a label."""
    if not label:
        return _empty_label
    else:
        return to_c_string(label)


def feature_flag_to_feature_names(flag):
    """Convert a feature flags into a tuple of names."""
    feature_names = {}  # import this from mappings?
    features = []
    for i in range(32):
        val = int(2**i)
        if flag & val:
            features.append(feature_names.get(val, val))
    return tuple(sorted(features))


def check_struct(struct_name, d):
    """Check that all keys in the given dict exist in the corresponding struct."""
    valid_keys = set(getattr(structs, struct_name))
    invalid_keys = set(d.keys()).difference(valid_keys)
    if invalid_keys:
        raise ValueError(f"Invalid keys in {struct_name}: {invalid_keys}")


def _get_limits(id: int, device: bool = False, adapter: bool = False):
    """Gets the limits for a device or an adapter"""
    assert device + adapter == 1  # exactly one is set

    # H: chain: WGPUChainedStructOut, limits: WGPUNativeLimits
    c_supported_limits_extras = new_struct_p(
        "WGPUSupportedLimitsExtras *",
        # not used: chain
        # not used: limits
    )
    c_supported_limits_extras.chain.sType = lib.WGPUSType_SupportedLimitsExtras
    # H: nextInChain: WGPUChainedStructOut *, limits: WGPULimits
    c_supported_limits = new_struct_p(
        "WGPUSupportedLimits *",
        nextInChain=ffi.cast("WGPUChainedStructOut *", c_supported_limits_extras),
        # not used: limits
    )
    if adapter:
        # H: WGPUBool f(WGPUAdapter adapter, WGPUSupportedLimits * limits)
        libf.wgpuAdapterGetLimits(id, c_supported_limits)
    else:
        # H: WGPUBool f(WGPUDevice device, WGPUSupportedLimits * limits)
        libf.wgpuDeviceGetLimits(id, c_supported_limits)

    key_value_pairs = [
        (to_snake_case(name, "-"), getattr(c_limits, name))
        for c_limits in (c_supported_limits.limits, c_supported_limits_extras.limits)
        for name in dir(c_limits)
    ]
    limits = dict(sorted(key_value_pairs))
    return limits


def _get_features(id: int, device: bool = False, adapter: bool = False):
    """Gets the features for a device or an adapter"""
    assert device + adapter == 1  # exactly one of them is set

    if adapter:
        # H: WGPUBool f(WGPUAdapter adapter, WGPUFeatureName feature)
        has_feature = lambda feature: libf.wgpuAdapterHasFeature(id, feature)
    else:
        # H: WGPUBool f(WGPUDevice device, WGPUFeatureName feature)
        has_feature = lambda feature: libf.wgpuDeviceHasFeature(id, feature)

    features = set()

    # Standard features
    for f in sorted(enums.FeatureName):
        if f in [
            "clip-distances",
            "dual-source-blending",
            "texture-compression-bc-sliced-3d",
        ]:
            continue  # not supported by wgpu-native yet
        if has_feature(enummap[f"FeatureName.{f}"]):
            features.add(f)

    # Native features
    for name, feature_id in enum_str2int["NativeFeature"].items():
        if has_feature(feature_id):
            features.add(name)
    return features


error_handler = ErrorHandler(logger)
libf = SafeLibCalls(lib, error_handler)


# %% The API


class GPU(classes.GPU):
    def request_adapter_sync(
        self, *, power_preference=None, force_fallback_adapter=False, canvas=None
    ):
        """Async version of ``request_adapter_async()``.
        This is the implementation based on wgpu-native.
        """
        check_can_use_sync_variants()
        return self._request_adapter(
            power_preference=power_preference,
            force_fallback_adapter=force_fallback_adapter,
            canvas=canvas,
        )

    async def request_adapter_async(
        self, *, power_preference=None, force_fallback_adapter=False, canvas=None
    ):
        """Create a `GPUAdapter`, the object that represents an abstract wgpu
        implementation, from which one can request a `GPUDevice`.

        This is the implementation based on wgpu-native.

        Arguments:
            power_preference (PowerPreference): "high-performance" or "low-power".
            force_fallback_adapter (bool): whether to use a (probably CPU-based)
                fallback adapter.
            canvas (WgpuCanvasInterface): The canvas that the adapter should
                be able to render to. This can typically be left to None.
        """
        return self._request_adapter(
            power_preference=power_preference,
            force_fallback_adapter=force_fallback_adapter,
            canvas=canvas,
        )  # no-cover

    def _request_adapter(
        self, *, power_preference=None, force_fallback_adapter=False, canvas=None
    ):
        # ----- Surface ID

        # Get surface id that the adapter must be compatible with. If we
        # don't pass a valid surface id, there is no guarantee we'll be
        # able to create a surface texture for it (from this adapter).
        surface_id = ffi.NULL
        if canvas is not None:
            surface_id = canvas.get_context()._surface_id  # can still be NULL

        # ----- Select backend

        # Try to read the WGPU_BACKEND_TYPE environment variable to see
        # if a backend should be forced.
        force_backend = os.getenv("WGPU_BACKEND_TYPE", "").strip()
        backend = enum_str2int["BackendType"]["Undefined"]
        if force_backend:
            try:
                backend = enum_str2int["BackendType"][force_backend]
            except KeyError:
                logger.warning(
                    f"Invalid value for WGPU_BACKEND_TYPE: '{force_backend}'.\n"
                    f"Valid values are: {list(enum_str2int['BackendType'].keys())}"
                )
            else:
                logger.warning(f"Forcing backend: {force_backend} ({backend})")

        # ----- Request adapter

        # H: nextInChain: WGPUChainedStruct *, compatibleSurface: WGPUSurface, powerPreference: WGPUPowerPreference, backendType: WGPUBackendType, forceFallbackAdapter: WGPUBool/int
        struct = new_struct_p(
            "WGPURequestAdapterOptions *",
            compatibleSurface=surface_id,
            powerPreference=power_preference or "high-performance",
            forceFallbackAdapter=bool(force_fallback_adapter),
            backendType=backend,
            # not used: nextInChain
        )

        adapter_id = None
        error_msg = None

        @ffi.callback("void(WGPURequestAdapterStatus, WGPUAdapter, char *, void *)")
        def callback(status, result, message, userdata):
            if status != 0:
                nonlocal error_msg
                msg = "-" if message == ffi.NULL else ffi.string(message).decode()
                error_msg = f"Request adapter failed ({status}): {msg}"
            else:
                nonlocal adapter_id
                adapter_id = result

        # H: void f(WGPUInstance instance, WGPURequestAdapterOptions const * options, WGPUInstanceRequestAdapterCallback callback, void * userdata)
        libf.wgpuInstanceRequestAdapter(get_wgpu_instance(), struct, callback, ffi.NULL)

        # For now, Rust will call the callback immediately
        # todo: when wgpu gets an event loop -> while run wgpu event loop or something
        if adapter_id is None:  # pragma: no cover
            error_msg = error_msg or "Could not obtain new adapter id."
            raise RuntimeError(error_msg)

        return self._create_adapter(adapter_id)

    def enumerate_adapters_sync(self):
        """Sync version of ``enumerate_adapters_async()``.
        This is the implementation based on wgpu-native.
        """
        check_can_use_sync_variants()
        return self._enumerate_adapters()

    async def enumerate_adapters_async(self):
        """Get a list of adapter objects available on the current system.
        This is the implementation based on wgpu-native.
        """
        return self._enumerate_adapters()

    def _enumerate_adapters(self):
        # The first call is to get the number of adapters, and the second call
        # is to get the actual adapters. Note that the second arg (now NULL) can
        # be a `WGPUInstanceEnumerateAdapterOptions` to filter by backend.
        instance = get_wgpu_instance()
        # H: size_t f(WGPUInstance instance, WGPUInstanceEnumerateAdapterOptions const * options, WGPUAdapter * adapters)
        count = libf.wgpuInstanceEnumerateAdapters(instance, ffi.NULL, ffi.NULL)
        adapters = ffi.new("WGPUAdapter[]", count)
        # H: size_t f(WGPUInstance instance, WGPUInstanceEnumerateAdapterOptions const * options, WGPUAdapter * adapters)
        libf.wgpuInstanceEnumerateAdapters(instance, ffi.NULL, adapters)
        return [self._create_adapter(adapter) for adapter in adapters]

    def _create_adapter(self, adapter_id):
        # ----- Get adapter info

        # H: nextInChain: WGPUChainedStructOut *, vendor: char *, architecture: char *, device: char *, description: char *, backendType: WGPUBackendType, adapterType: WGPUAdapterType, vendorID: int, deviceID: int
        c_info = new_struct_p(
            "WGPUAdapterInfo *",
            # not used: nextInChain
            # not used: vendor
            # not used: architecture
            # not used: device
            # not used: description
            # not used: backendType
            # not used: adapterType
            # not used: vendorID
            # not used: deviceID
        )

        # H: void f(WGPUAdapter adapter, WGPUAdapterInfo * info)
        libf.wgpuAdapterGetInfo(adapter_id, c_info)

        def to_py_str(key):
            char_p = getattr(c_info, key)
            if char_p:
                return ffi.string(char_p).decode(errors="ignore")
            return ""

        # Populate a dict according to the WebGPU spec: https://gpuweb.github.io/gpuweb/#gpuadapterinfo
        # And add all other info we get from wgpu-native too.
        # note: device is human readable. description is driver-description; usually more cryptic, or empty.
        adapter_info = {
            # Spec
            "vendor": to_py_str("vendor"),
            "architecture": to_py_str("architecture"),
            "device": to_py_str("device"),
            "description": to_py_str("description"),
            # Extra
            "vendor_id": int(c_info.vendorID),
            "device_id": int(c_info.deviceID),
            "adapter_type": enum_int2str["AdapterType"].get(
                c_info.adapterType, "unknown"
            ),
            "backend_type": enum_int2str["BackendType"].get(
                c_info.backendType, "unknown"
            ),
        }

        # Allow Rust to release its string objects
        # H: void f(WGPUAdapterInfo adapterInfo)
        libf.wgpuAdapterInfoFreeMembers(c_info[0])

        # ----- Get adapter limits and features
        limits = _get_limits(adapter_id, adapter=True)
        features = _get_features(adapter_id, adapter=True)

        # ----- Done
        return GPUAdapter(adapter_id, features, limits, adapter_info)


# Instantiate API entrypoint
gpu = GPU()


class GPUCanvasContext(classes.GPUCanvasContext):
    # The way this works, is that the context must first be configured.
    # Then a texture can be obtained, which can be written to, and then it
    # can be presented. The lifetime of the texture is between
    # get_current_texture() and present(). We keep track of the texture so
    # we can give meaningful errors/warnings on invalid use, rather than
    # the more cryptic Rust panics.

    def __init__(self, canvas):
        super().__init__(canvas)

        # Obtain the surface id. The lifetime is of the surface is bound
        # to the lifetime of this context object.
        if self._present_info["method"] == "screen":
            self._surface_id = get_surface_id_from_info(self._present_info)
        else:  # method == "image"
            self._surface_id = ffi.NULL

    def _get_capabilities_screen(self, adapter):
        adapter_id = adapter._internal
        surface_id = self._surface_id
        assert surface_id

        minimal_capabilities = {
            "usages": flags.TextureUsage.RENDER_ATTACHMENT,
            "formats": [
                enums.TextureFormat.bgra8unorm_srgb,
                enums.TextureFormat.bgra8unorm,
            ],
            "alpha_modes": enums.CanvasAlphaMode.opaque,
            "present_modes": ["fifo"],
        }

        # H: nextInChain: WGPUChainedStructOut *, usages: WGPUTextureUsageFlags/int, formatCount: int, formats: WGPUTextureFormat *, presentModeCount: int, presentModes: WGPUPresentMode *, alphaModeCount: int, alphaModes: WGPUCompositeAlphaMode *
        c_capabilities = new_struct_p(
            "WGPUSurfaceCapabilities *",
            # not used: nextInChain
            # not used: usages
            # not used: formatCount
            # not used: formats
            # not used: presentModeCount
            # not used: presentModes
            # not used: alphaModeCount
            # not used: alphaModes
        )

        # H: void f(WGPUSurface surface, WGPUAdapter adapter, WGPUSurfaceCapabilities * capabilities)
        libf.wgpuSurfaceGetCapabilities(surface_id, adapter_id, c_capabilities)

        # Convert to Python.
        capabilities = {}

        # When the surface is found not to be compatible, the fields below may
        # be null pointers. This probably means that the surface won't work,
        # and trying to use it will result in an error (or Rust panic). Since
        # I'm not sure what the best time/place to error would be, we pretend
        # that everything is fine here, and populate the fields with values
        # that wgpu-core claims are guaranteed to exist on any (compatible)
        # surface.

        capabilities["usages"] = c_capabilities.usages

        if c_capabilities.formats:
            capabilities["formats"] = formats = []
            for i in range(c_capabilities.formatCount):
                int_val = c_capabilities.formats[i]
                formats.append(enum_int2str["TextureFormat"][int_val])

        else:
            capabilities["formats"] = minimal_capabilities["formats"]

        if c_capabilities.alphaModes:
            capabilities["alpha_modes"] = alpha_modes = []
            for i in range(c_capabilities.alphaModeCount):
                int_val = c_capabilities.alphaModes[i]
                str_val = enum_int2str["CompositeAlphaMode"][int_val]
                alpha_modes.append(str_val.lower())
        else:
            capabilities["alpha_modes"] = minimal_capabilities["alpha_modes"]

        if c_capabilities.presentModes:
            capabilities["present_modes"] = present_modes = []
            for i in range(c_capabilities.presentModeCount):
                int_val = c_capabilities.presentModes[i]
                str_val = enum_int2str["PresentMode"][int_val]
                present_modes.append(str_val.lower())
        else:
            capabilities["present_modes"] = minimal_capabilities["present_modes"]

        # H: void f(WGPUSurfaceCapabilities surfaceCapabilities)
        libf.wgpuSurfaceCapabilitiesFreeMembers(c_capabilities[0])

        return capabilities

    def _configure_screen(
        self,
        *,
        device,
        format,
        usage,
        view_formats,
        color_space,
        tone_mapping,
        alpha_mode,
    ):
        capabilities = self._get_capabilities(device.adapter)

        # Convert to C values

        c_view_formats = ffi.NULL
        if view_formats:
            view_formats_list = [enummap["TextureFormat." + x] for x in view_formats]
            c_view_formats = ffi.new("WGPUTextureFormat []", view_formats_list)

        # Lookup alpha mode, needs explicit conversion because enum names mismatch
        c_alpha_mode = getattr(lib, f"WGPUCompositeAlphaMode_{alpha_mode.capitalize()}")

        # The color_space is not used for now
        color_space  # noqa - not used yet
        check_struct("CanvasToneMapping", tone_mapping)
        tone_mapping_mode = tone_mapping.get("mode", "standard")
        tone_mapping_mode  # noqa - not used yet

        # Select the present mode to determine vsync behavior.
        # * https://docs.rs/wgpu/latest/wgpu/enum.PresentMode.html
        # * https://github.com/pygfx/wgpu-py/issues/256
        #
        # Fifo: Wait for vsync, with a queue of ± 3 frames.
        # FifoRelaxed: Like fifo but less lag and more tearing? aka adaptive vsync.
        # Mailbox: submit without queue, but present on vsync. Not always available.
        # Immediate: no queue, no waiting, with risk of tearing, vsync off.
        #
        # In general Fifo gives the best result, but sometimes people want to
        # benchmark something and get the highest FPS possible. Note
        # that we've observed rate limiting regardless of setting this
        # to Immediate, depending on OS or being on battery power.
        if getattr(self._get_canvas(), "_vsync", True):
            present_mode_pref = ["fifo", "mailbox"]
        else:
            present_mode_pref = ["immediate", "mailbox", "fifo"]

        present_modes = [
            p for p in present_mode_pref if p in capabilities["present_modes"]
        ]
        present_mode = (present_modes or capabilities["present_modes"])[0]
        c_present_mode = getattr(lib, f"WGPUPresentMode_{present_mode.capitalize()}")

        # Prepare config object

        # H: nextInChain: WGPUChainedStruct *, device: WGPUDevice, format: WGPUTextureFormat, usage: WGPUTextureUsageFlags/int, viewFormatCount: int, viewFormats: WGPUTextureFormat *, alphaMode: WGPUCompositeAlphaMode, width: int, height: int, presentMode: WGPUPresentMode
        self._wgpu_config = new_struct_p(
            "WGPUSurfaceConfiguration *",
            device=device._internal,
            format=format,
            usage=usage,
            viewFormatCount=len(view_formats),
            viewFormats=c_view_formats,
            alphaMode=c_alpha_mode,
            width=0,
            height=0,
            presentMode=c_present_mode,
            # not used: nextInChain
        )

    def _configure_screen_real(self, width, height):
        # If a texture is still active, better release it first
        self._drop_texture()
        # Set the size
        self._wgpu_config.width = width
        self._wgpu_config.height = height
        if width <= 0 or height <= 0:
            raise RuntimeError(
                "Cannot configure canvas that has no pixels ({width}x{height})."
            )
        # Configure, and store the config if we did not error out
        if self._surface_id:
            # H: void f(WGPUSurface surface, WGPUSurfaceConfiguration const * config)
            libf.wgpuSurfaceConfigure(self._surface_id, self._wgpu_config)

    def _unconfigure_screen(self):
        if self._surface_id:
            # H: void f(WGPUSurface surface)
            libf.wgpuSurfaceUnconfigure(self._surface_id)

    def _create_texture_screen(self):
        surface_id = self._surface_id

        # Reconfigure when the canvas has resized.
        # On some systems (Windows+Qt) this is not necessary, because
        # the texture status would be Outdated below, resulting in a
        # reconfigure. But on others (e.g. glfwf) the texture size does
        # not have to match the window size, apparently. The downside
        # for doing this check on the former systems, is that errors
        # get logged, which would not be there if we did not
        # pre-emptively reconfigure. These log entries are harmless but
        # annoying, and I currently don't know how to prevent them
        # elegantly. See issue #352
        old_size = (self._wgpu_config.width, self._wgpu_config.height)
        new_size = tuple(self._get_canvas().get_physical_size())
        if old_size != new_size:
            self._configure_screen_real(*new_size)

        # Try to obtain a texture.
        # `If it fails, depending on status, we reconfigure and try again.

        # H: texture: WGPUTexture, suboptimal: WGPUBool/int, status: WGPUSurfaceGetCurrentTextureStatus
        surface_texture = new_struct_p(
            "WGPUSurfaceTexture *",
            # not used: texture
            # not used: suboptimal
            # not used: status
        )

        for attempt in [1, 2]:
            # H: void f(WGPUSurface surface, WGPUSurfaceTexture * surfaceTexture)
            libf.wgpuSurfaceGetCurrentTexture(surface_id, surface_texture)
            status = surface_texture.status
            texture_id = surface_texture.texture
            if status == lib.WGPUSurfaceGetCurrentTextureStatus_Success:
                break  # success
            if texture_id:
                # H: void f(WGPUTexture texture)
                libf.wgpuTextureRelease(texture_id)
            if attempt == 1 and status in [
                lib.WGPUSurfaceGetCurrentTextureStatus_Timeout,
                lib.WGPUSurfaceGetCurrentTextureStatus_Outdated,
                lib.WGPUSurfaceGetCurrentTextureStatus_Lost,
            ]:
                # Configure and try again.
                # On Window+Qt this happens e.g. when the window has resized
                # (status==Outdated), but also when moving the window from one
                # monitor to another with different scale-factor.
                logger.info(f"Re-configuring canvas context ({status}).")
                self._configure_screen_real(*new_size)
            else:
                # WGPUSurfaceGetCurrentTextureStatus_OutOfMemory
                # WGPUSurfaceGetCurrentTextureStatus_DeviceLost
                # Or if this is the second attempt.
                raise RuntimeError(f"Cannot get surface texture ({status}).")

        # I don't expect this to happen, but lets check just in case.
        if not texture_id:
            raise RuntimeError("Cannot get surface texture (no texture)")

        # Things look good, but texture may still be suboptimal, whatever that means
        if surface_texture.suboptimal:
            logger.warning("The surface texture is suboptimal.")

        # Wrap it in a Python texture object

        # But we can also read them from the texture
        # H: uint32_t f(WGPUTexture texture)
        width = libf.wgpuTextureGetWidth(texture_id)
        # H: uint32_t f(WGPUTexture texture)
        height = libf.wgpuTextureGetHeight(texture_id)
        # H: uint32_t f(WGPUTexture texture)
        depth = libf.wgpuTextureGetDepthOrArrayLayers(texture_id)
        # H: uint32_t f(WGPUTexture texture)
        mip_level_count = libf.wgpuTextureGetMipLevelCount(texture_id)
        # H: uint32_t f(WGPUTexture texture)
        sample_count = libf.wgpuTextureGetSampleCount(texture_id)
        # H: WGPUTextureDimension f(WGPUTexture texture)
        c_dim = libf.wgpuTextureGetDimension(texture_id)  # -> to string
        dimension = enum_int2str["TextureDimension"][c_dim]
        # H: WGPUTextureFormat f(WGPUTexture texture)
        c_format = libf.wgpuTextureGetFormat(texture_id)
        format = enum_int2str["TextureFormat"][c_format]
        # H: WGPUTextureUsageFlags f(WGPUTexture texture)
        usage = libf.wgpuTextureGetUsage(texture_id)

        label = ""
        # Cannot yet set label, because it's not implemented in wgpu-native
        # label = "surface-texture"
        # H: void f(WGPUTexture texture, char const * label)
        # libf.wgpuTextureSetLabel(texture_id, to_c_label(label))

        tex_info = {
            "size": (width, height, depth),
            "mip_level_count": mip_level_count,
            "sample_count": sample_count,
            "dimension": dimension,
            "format": format,
            "usage": usage,
        }

        device = self._config["device"]
        return GPUTexture(label, texture_id, device, tex_info)

    def _present_screen(self):
        # H: void f(WGPUSurface surface)
        libf.wgpuSurfacePresent(self._surface_id)

    def _release(self):
        self._drop_texture()
        if self._surface_id is not None and libf is not None:
            self._surface_id, surface_id = None, self._surface_id
            if surface_id:  # is not NULL
                # H: void f(WGPUSurface surface)
                libf.wgpuSurfaceRelease(surface_id)


class GPUObjectBase(classes.GPUObjectBase):
    def _release(self):
        if self._internal is not None and libf is not None:
            self._internal, internal = None, self._internal
            # H: void wgpuDeviceRelease(WGPUDevice device)
            # H: void wgpuBufferRelease(WGPUBuffer buffer)
            # H: void wgpuTextureRelease(WGPUTexture texture)
            # H: void wgpuTextureViewRelease(WGPUTextureView textureView)
            # H: void wgpuSamplerRelease(WGPUSampler sampler)
            # H: void wgpuBindGroupLayoutRelease(WGPUBindGroupLayout bindGroupLayout)
            # H: void wgpuBindGroupRelease(WGPUBindGroup bindGroup)
            # H: void wgpuPipelineLayoutRelease(WGPUPipelineLayout pipelineLayout)
            # H: void wgpuShaderModuleRelease(WGPUShaderModule shaderModule)
            # H: void wgpuComputePipelineRelease(WGPUComputePipeline computePipeline)
            # H: void wgpuRenderPipelineRelease(WGPURenderPipeline renderPipeline)
            # H: void wgpuCommandBufferRelease(WGPUCommandBuffer commandBuffer)
            # H: void wgpuCommandEncoderRelease(WGPUCommandEncoder commandEncoder)
            # H: void wgpuComputePassEncoderRelease(WGPUComputePassEncoder computePassEncoder)
            # H: void wgpuRenderPassEncoderRelease(WGPURenderPassEncoder renderPassEncoder)
            # H: void wgpuRenderBundleEncoderRelease(WGPURenderBundleEncoder renderBundleEncoder)
            # H: void wgpuQueueRelease(WGPUQueue queue)
            # H: void wgpuRenderBundleRelease(WGPURenderBundle renderBundle)
            # H: void wgpuQuerySetRelease(WGPUQuerySet querySet)
            function = type(self)._release_function
            function(internal)


class GPUAdapterInfo(classes.GPUAdapterInfo):
    pass


class GPUAdapter(classes.GPUAdapter):
    def request_device_sync(
        self,
        *,
        label: str = "",
        required_features: List[enums.FeatureName] = [],
        required_limits: Dict[str, int] = {},
        default_queue: structs.QueueDescriptor = {},
    ):
        check_can_use_sync_variants()
        if default_queue:
            check_struct("QueueDescriptor", default_queue)
        return self._request_device(
            label, required_features, required_limits, default_queue, ""
        )

    async def request_device_async(
        self,
        *,
        label: str = "",
        required_features: List[enums.FeatureName] = [],
        required_limits: Dict[str, int] = {},
        default_queue: structs.QueueDescriptor = {},
    ):
        if default_queue:
            check_struct("QueueDescriptor", default_queue)
        return self._request_device(
            label,
            required_features=required_features,
            required_limits=required_limits,
            default_queue=default_queue,
            trace_path="",
        )

    def _request_device(
        self, label, required_features, required_limits, default_queue, trace_path
    ):
        # ---- Handle features

        assert isinstance(required_features, (tuple, list, set))

        c_features = set()
        for f in required_features:
            if isinstance(f, str):
                f = f.replace("_", "-")
                f = to_snake_case(f, "-")
                i = enummap.get(f"FeatureName.{f}", None)
                if i is None:
                    i = enum_str2int["NativeFeature"].get(f, None)
                if i is None:
                    raise KeyError(f"Unknown feature: '{f}'")
                c_features.add(i)
            else:
                raise TypeError("Features must be given as str.")

        c_features = sorted(c_features)  # makes it a list

        # ----- Set limits

        # H: chain: WGPUChainedStruct, limits: WGPUNativeLimits
        c_required_limits_extras = new_struct_p(
            "WGPURequiredLimitsExtras *",
            # not used: chain
            # not used: limits
        )
        c_required_limits_extras.chain.sType = lib.WGPUSType_RequiredLimitsExtras
        # H: nextInChain: WGPUChainedStruct *, limits: WGPULimits
        c_required_limits = new_struct_p(
            "WGPURequiredLimits *",
            nextInChain=ffi.cast("WGPUChainedStruct*", c_required_limits_extras),
            # not used: limits
        )
        c_limits = c_required_limits.limits
        c_limits_extras = c_required_limits_extras.limits

        def canonicalize_limit_name(name):
            if name in self._limits:
                return name
            if "_" in name:
                alt_name = name.replace("_", "-")
                if alt_name in self._limits:
                    return alt_name
            alt_name = to_snake_case(name, "-")
            if alt_name in self._limits:
                return alt_name
            raise KeyError(f"Unknown limit name '{name}'")

        if required_limits:
            assert isinstance(required_limits, dict)
            required_limits = {
                canonicalize_limit_name(key): value
                for key, value in required_limits.items()
            }
        else:
            # If required_limits isn't set, set it to self._limits.  This is the same as
            # setting it to {}, but the loop below goes just a little bit faster.
            required_limits = self._limits

        for limit in (c_limits, c_limits_extras):
            for key in dir(limit):
                snake_key = to_snake_case(key, "-")
                # Use the value in required_limits if it exists. Otherwise, the old value
                try:
                    value = required_limits[snake_key]
                except KeyError:
                    value = self._limits[snake_key]
                setattr(limit, key, value)

        # ---- Set queue descriptor

        # Note that the default_queue arg is a descriptor (dict for QueueDescriptor), but is currently empty :)
        # H: nextInChain: WGPUChainedStruct *, label: char *
        queue_struct = new_struct(
            "WGPUQueueDescriptor",
            label=to_c_label("default_queue"),
            # not used: nextInChain
        )

        # ----- Compose device descriptor extras

        c_trace_path = ffi.NULL
        if trace_path:  # no-cover
            c_trace_path = to_c_string(trace_path)

        # H: chain: WGPUChainedStruct, tracePath: char *
        extras = new_struct_p(
            "WGPUDeviceExtras *",
            tracePath=c_trace_path,
            # not used: chain
        )
        extras.chain.sType = lib.WGPUSType_DeviceExtras

        # ----- Device lost

        @ffi.callback("void(WGPUDeviceLostReason, char *, void *)")
        def device_lost_callback(c_reason, c_message, userdata):
            reason = enum_int2str["DeviceLostReason"].get(c_reason, "Unknown")
            message = ffi.string(c_message).decode(errors="ignore")
            msg = f"The WGPU device was lost ({reason}):\n{message}"
            # This is afaik an error that cannot usually be attributed to a specific call,
            # so we cannot raise it as an error. We log it instead.
            # WebGPU provides (promise-based) API for user-code to handle the error.
            # We might want to do something similar, once we have async figured out.
            error_handler.log_error(msg)

        # ----- Uncaptured error

        # TODO: For some errors (seen for errors in wgsl, but not for some others) the error gets logged via the logger as well (duplicate). Probably an issue with wgpu-core.

        @ffi.callback("void(WGPUErrorType, char *, void *)")
        def uncaptured_error_callback(c_type, c_message, userdata):
            error_type = enum_int2str["ErrorType"].get(c_type, "Unknown")
            message = ffi.string(c_message).decode(errors="ignore")
            message = "\n".join(line.rstrip() for line in message.splitlines())
            error_handler.handle_error(error_type, message)

        # H: nextInChain: WGPUChainedStruct *, callback: WGPUErrorCallback, userdata: void *
        uncaptured_error_callback_info = new_struct(
            "WGPUUncapturedErrorCallbackInfo",
            callback=uncaptured_error_callback,
            userdata=ffi.NULL,
            # not used: nextInChain
        )

        # ----- Request device

        # H: nextInChain: WGPUChainedStruct *, label: char *, requiredFeatureCount: int, requiredFeatures: WGPUFeatureName *, requiredLimits: WGPURequiredLimits *, defaultQueue: WGPUQueueDescriptor, deviceLostCallback: WGPUDeviceLostCallback, deviceLostUserdata: void *, uncapturedErrorCallbackInfo: WGPUUncapturedErrorCallbackInfo
        struct = new_struct_p(
            "WGPUDeviceDescriptor *",
            label=to_c_label(label),
            nextInChain=ffi.cast("WGPUChainedStruct * ", extras),
            requiredFeatureCount=len(c_features),
            requiredFeatures=ffi.new("WGPUFeatureName []", c_features),
            requiredLimits=c_required_limits,
            defaultQueue=queue_struct,
            deviceLostCallback=device_lost_callback,
            uncapturedErrorCallbackInfo=uncaptured_error_callback_info,
            # not used: deviceLostUserdata
        )

        device_id = None
        error_msg = None

        @ffi.callback("void(WGPURequestDeviceStatus, WGPUDevice, char *, void *)")
        def callback(status, result, message, userdata):
            if status != 0:
                nonlocal error_msg
                msg = "-" if message == ffi.NULL else ffi.string(message).decode()
                error_msg = f"Request device failed ({status}): {msg}"
            else:
                nonlocal device_id
                device_id = result

        # H: void f(WGPUAdapter adapter, WGPUDeviceDescriptor const * descriptor, WGPUAdapterRequestDeviceCallback callback, void * userdata)
        libf.wgpuAdapterRequestDevice(self._internal, struct, callback, ffi.NULL)

        if device_id is None:  # pragma: no cover
            error_msg = error_msg or "Could not obtain new device id."
            raise RuntimeError(error_msg)

        # ----- Get device limits and features
        limits = _get_limits(device_id, device=True)
        features = _get_features(device_id, device=True)

        # ---- Get queue

        # H: WGPUQueue f(WGPUDevice device)
        queue_id = libf.wgpuDeviceGetQueue(device_id)
        queue = GPUQueue("", queue_id, None)

        # ----- Done

        device = GPUDevice(label, device_id, self, features, limits, queue)

        # Bind some things to the lifetime of the device
        device._uncaptured_error_callback = uncaptured_error_callback
        device._device_lost_callback = device_lost_callback

        return device

    def _release(self):
        if self._internal is not None and libf is not None:
            self._internal, internal = None, self._internal
            # H: void f(WGPUAdapter adapter)
            libf.wgpuAdapterRelease(internal)


class GPUDevice(classes.GPUDevice, GPUObjectBase):
    # GPUObjectBaseMixin
    _release_function = libf.wgpuDeviceRelease

    def __init__(self, label, internal, adapter, features, limits, queue):
        super().__init__(label, internal, adapter, features, limits, queue)

    def _poll(self):
        # Internal function
        if self._internal:
            # H: WGPUBool f(WGPUDevice device, WGPUBool wait, WGPUWrappedSubmissionIndex const * wrappedSubmissionIndex)
            libf.wgpuDevicePoll(self._internal, True, ffi.NULL)

    def create_buffer(
        self,
        *,
        label: str = "",
        size: int,
        usage: flags.BufferUsage,
        mapped_at_creation: bool = False,
    ):
        return self._create_buffer(label, int(size), usage, bool(mapped_at_creation))

    def _create_buffer(self, label, size, usage, mapped_at_creation):
        # Create a buffer object
        if isinstance(usage, str):
            usage = str_flag_to_int(flags.BufferUsage, usage)
        # H: nextInChain: WGPUChainedStruct *, label: char *, usage: WGPUBufferUsageFlags/int, size: int, mappedAtCreation: WGPUBool/int
        struct = new_struct_p(
            "WGPUBufferDescriptor *",
            label=to_c_label(label),
            size=size,
            usage=int(usage),
            mappedAtCreation=mapped_at_creation,
            # not used: nextInChain
        )
        map_state = (
            enums.BufferMapState.mapped
            if mapped_at_creation
            else enums.BufferMapState.unmapped
        )
        # H: WGPUBuffer f(WGPUDevice device, WGPUBufferDescriptor const * descriptor)
        id = libf.wgpuDeviceCreateBuffer(self._internal, struct)
        # Note that there is wgpuBufferGetSize and wgpuBufferGetUsage,
        # but we already know these, so they are kindof useless?
        # Return wrapped buffer
        return GPUBuffer(label, id, self, size, usage, map_state)

    def create_texture(
        self,
        *,
        label: str = "",
        size: Union[List[int], structs.Extent3D],
        mip_level_count: int = 1,
        sample_count: int = 1,
        dimension: enums.TextureDimension = "2d",
        format: enums.TextureFormat,
        usage: flags.TextureUsage,
        view_formats: List[enums.TextureFormat] = [],
    ):
        if isinstance(usage, str):
            usage = str_flag_to_int(flags.TextureUsage, usage)
        usage = int(usage)
        size = _tuple_from_extent3d(size)

        # It's easy to accidentally pass 2, when you mean '2d'. Sadly in webgpu.h,
        # the int value for '2d' is actually 1 :/
        if not isinstance(dimension, str):
            raise TypeError(
                f"Texture dimension must be a str, not {dimension.__class__.__name__}"
            )

        # H: width: int, height: int, depthOrArrayLayers: int
        c_size = new_struct(
            "WGPUExtent3D",
            width=size[0],
            height=size[1],
            depthOrArrayLayers=size[2],
        )

        if view_formats:
            raise NotImplementedError(
                "create_texture(.. view_formats is not yet supported."
            )

        if not mip_level_count:
            mip_level_count = 1  # or lib.WGPU_MIP_LEVEL_COUNT_UNDEFINED ?
        mip_level_count = int(mip_level_count)

        if not sample_count:
            sample_count = 1
        sample_count = int(sample_count)

        # H: nextInChain: WGPUChainedStruct *, label: char *, usage: WGPUTextureUsageFlags/int, dimension: WGPUTextureDimension, size: WGPUExtent3D, format: WGPUTextureFormat, mipLevelCount: int, sampleCount: int, viewFormatCount: int, viewFormats: WGPUTextureFormat *
        struct = new_struct_p(
            "WGPUTextureDescriptor *",
            label=to_c_label(label),
            size=c_size,
            mipLevelCount=mip_level_count,
            sampleCount=sample_count,
            dimension=dimension,
            format=format,
            usage=usage,
            # not used: nextInChain
            # not used: viewFormatCount
            # not used: viewFormats
        )
        # H: WGPUTexture f(WGPUDevice device, WGPUTextureDescriptor const * descriptor)
        id = libf.wgpuDeviceCreateTexture(self._internal, struct)

        # Note that there are methods (e.g. wgpuTextureGetHeight) to get
        # the below props, but we know them now, so why bother?
        tex_info = {
            "size": size,
            "mip_level_count": mip_level_count,
            "sample_count": sample_count,
            "dimension": dimension,
            "format": format,
            "usage": usage,
        }
        return GPUTexture(label, id, self, tex_info)

    def create_sampler(
        self,
        *,
        label: str = "",
        address_mode_u: enums.AddressMode = "clamp-to-edge",
        address_mode_v: enums.AddressMode = "clamp-to-edge",
        address_mode_w: enums.AddressMode = "clamp-to-edge",
        mag_filter: enums.FilterMode = "nearest",
        min_filter: enums.FilterMode = "nearest",
        mipmap_filter: enums.MipmapFilterMode = "nearest",
        lod_min_clamp: float = 0,
        lod_max_clamp: float = 32,
        compare: enums.CompareFunction = optional,
        max_anisotropy: int = 1,
    ):
        # H: nextInChain: WGPUChainedStruct *, label: char *, addressModeU: WGPUAddressMode, addressModeV: WGPUAddressMode, addressModeW: WGPUAddressMode, magFilter: WGPUFilterMode, minFilter: WGPUFilterMode, mipmapFilter: WGPUMipmapFilterMode, lodMinClamp: float, lodMaxClamp: float, compare: WGPUCompareFunction, maxAnisotropy: int
        struct = new_struct_p(
            "WGPUSamplerDescriptor *",
            label=to_c_label(label),
            addressModeU=address_mode_u,
            addressModeV=address_mode_v,
            addressModeW=address_mode_w,
            magFilter=mag_filter,
            minFilter=min_filter,
            mipmapFilter=mipmap_filter,
            lodMinClamp=lod_min_clamp,
            lodMaxClamp=lod_max_clamp,
            compare=0 if compare is None else compare,  # 0 means undefined
            maxAnisotropy=max_anisotropy,
            # not used: nextInChain
        )

        # H: WGPUSampler f(WGPUDevice device, WGPUSamplerDescriptor const * descriptor)
        id = libf.wgpuDeviceCreateSampler(self._internal, struct)
        return GPUSampler(label, id, self)

    def create_bind_group_layout(
        self, *, label: str = "", entries: List[structs.BindGroupLayoutEntry]
    ):
        c_entries_list = []
        for entry in entries:
            check_struct("BindGroupLayoutEntry", entry)
            buffer = {}
            sampler = {}
            texture = {}
            storage_texture = {}
            if "buffer" in entry:  # Note, it might be an empty dictionary
                info = entry["buffer"]
                check_struct("BufferBindingLayout", info)
                min_binding_size = info.get("min_binding_size", None)
                if min_binding_size is None:
                    min_binding_size = 0  # lib.WGPU_LIMIT_U64_UNDEFINED
                # H: nextInChain: WGPUChainedStruct *, type: WGPUBufferBindingType, hasDynamicOffset: WGPUBool/int, minBindingSize: int
                buffer = new_struct(
                    "WGPUBufferBindingLayout",
                    type=info.get("type", "uniform"),
                    hasDynamicOffset=info.get("has_dynamic_offset", False),
                    minBindingSize=min_binding_size,
                    # not used: nextInChain
                )
            elif "sampler" in entry:  # It may be an empty dictionary
                info = entry["sampler"]
                check_struct("SamplerBindingLayout", info)
                # H: nextInChain: WGPUChainedStruct *, type: WGPUSamplerBindingType
                sampler = new_struct(
                    "WGPUSamplerBindingLayout",
                    type=info.get("type", "filtering"),
                    # not used: nextInChain
                )
            elif "texture" in entry:  # It may be an empty dictionary
                info = entry["texture"]
                check_struct("TextureBindingLayout", info)
                view_dimension = info.get("view_dimension", "2d")
                if not isinstance(view_dimension, str):
                    raise TypeError(
                        f"Texture view dimension must be a str, not {view_dimension.__class__.__name__}"
                    )
                # H: nextInChain: WGPUChainedStruct *, sampleType: WGPUTextureSampleType, viewDimension: WGPUTextureViewDimension, multisampled: WGPUBool/int
                texture = new_struct(
                    "WGPUTextureBindingLayout",
                    sampleType=info.get("sample_type", "float"),
                    viewDimension=view_dimension,
                    multisampled=info.get("multisampled", False),
                    # not used: nextInChain
                )
            elif "storage_texture" in entry:  # format is required, so not empty
                info = entry["storage_texture"]
                check_struct("StorageTextureBindingLayout", info)
                view_dimension = info.get("view_dimension", "2d")
                if not isinstance(view_dimension, str):
                    raise TypeError(
                        f"Texture view dimension must be a str, not {view_dimension.__class__.__name__}"
                    )
                # H: nextInChain: WGPUChainedStruct *, access: WGPUStorageTextureAccess, format: WGPUTextureFormat, viewDimension: WGPUTextureViewDimension
                storage_texture = new_struct(
                    "WGPUStorageTextureBindingLayout",
                    access=info.get("access", "write-only"),
                    viewDimension=view_dimension,
                    format=info["format"],
                    # not used: nextInChain
                )
            else:
                raise ValueError(
                    "Bind group layout entry did not contain field 'buffer', 'sampler', 'texture', nor 'storage_texture'"
                )
                # Unreachable - fool the codegen
                check_struct("ExternalTextureBindingLayout", info)
            visibility = entry["visibility"]
            if isinstance(visibility, str):
                visibility = str_flag_to_int(flags.ShaderStage, visibility)
            # H: nextInChain: WGPUChainedStruct *, binding: int, visibility: WGPUShaderStageFlags/int, buffer: WGPUBufferBindingLayout, sampler: WGPUSamplerBindingLayout, texture: WGPUTextureBindingLayout, storageTexture: WGPUStorageTextureBindingLayout
            c_entry = new_struct(
                "WGPUBindGroupLayoutEntry",
                binding=int(entry["binding"]),
                visibility=int(visibility),
                buffer=buffer,
                sampler=sampler,
                texture=texture,
                storageTexture=storage_texture,
                # not used: nextInChain
            )
            c_entries_list.append(c_entry)

        c_entries_array = ffi.NULL
        if c_entries_list:
            c_entries_array = ffi.new("WGPUBindGroupLayoutEntry []", c_entries_list)

        # H: nextInChain: WGPUChainedStruct *, label: char *, entryCount: int, entries: WGPUBindGroupLayoutEntry *
        struct = new_struct_p(
            "WGPUBindGroupLayoutDescriptor *",
            label=to_c_label(label),
            entries=c_entries_array,
            entryCount=len(c_entries_list),
            # not used: nextInChain
        )

        # Note: wgpu-core re-uses BindGroupLayouts with the same (or similar
        # enough) descriptor. You would think that this means that the id is
        # the same when you call wgpuDeviceCreateBindGroupLayout with the same
        # input, but it's not. So we cannot let wgpu-native/core decide when
        # to re-use a BindGroupLayout. I don't feel confident checking here
        # whether a BindGroupLayout can be re-used, so we simply don't. Higher
        # level code can sometimes make this decision because it knows the app
        # logic.

        # H: WGPUBindGroupLayout f(WGPUDevice device, WGPUBindGroupLayoutDescriptor const * descriptor)
        id = libf.wgpuDeviceCreateBindGroupLayout(self._internal, struct)
        return GPUBindGroupLayout(label, id, self, entries)

    def create_bind_group(
        self,
        *,
        label: str = "",
        layout: GPUBindGroupLayout,
        entries: List[structs.BindGroupEntry],
    ):
        c_entries_list = []
        for entry in entries:
            check_struct("BindGroupEntry", entry)
            # The resource can be a sampler, texture view, or buffer descriptor
            resource = entry["resource"]
            if isinstance(resource, GPUSampler):
                # H: nextInChain: WGPUChainedStruct *, binding: int, buffer: WGPUBuffer, offset: int, size: int, sampler: WGPUSampler, textureView: WGPUTextureView
                c_entry = new_struct(
                    "WGPUBindGroupEntry",
                    binding=int(entry["binding"]),
                    buffer=ffi.NULL,
                    offset=0,
                    size=0,
                    sampler=resource._internal,
                    textureView=ffi.NULL,
                    # not used: nextInChain
                )
            elif isinstance(resource, GPUTextureView):
                # H: nextInChain: WGPUChainedStruct *, binding: int, buffer: WGPUBuffer, offset: int, size: int, sampler: WGPUSampler, textureView: WGPUTextureView
                c_entry = new_struct(
                    "WGPUBindGroupEntry",
                    binding=int(entry["binding"]),
                    buffer=ffi.NULL,
                    offset=0,
                    size=0,
                    sampler=ffi.NULL,
                    textureView=resource._internal,
                    # not used: nextInChain
                )
            elif isinstance(resource, dict):  # Buffer binding
                # H: nextInChain: WGPUChainedStruct *, binding: int, buffer: WGPUBuffer, offset: int, size: int, sampler: WGPUSampler, textureView: WGPUTextureView
                c_entry = new_struct(
                    "WGPUBindGroupEntry",
                    binding=int(entry["binding"]),
                    buffer=resource["buffer"]._internal,
                    offset=resource.get("offset", 0),
                    size=resource.get("size", lib.WGPU_WHOLE_SIZE),
                    sampler=ffi.NULL,
                    textureView=ffi.NULL,
                    # not used: nextInChain
                )
            else:
                raise TypeError(f"Unexpected resource type {type(resource)}")
            c_entries_list.append(c_entry)

        c_entries_array = ffi.NULL
        if c_entries_list:
            c_entries_array = ffi.new("WGPUBindGroupEntry []", c_entries_list)

        # H: nextInChain: WGPUChainedStruct *, label: char *, layout: WGPUBindGroupLayout, entryCount: int, entries: WGPUBindGroupEntry *
        struct = new_struct_p(
            "WGPUBindGroupDescriptor *",
            label=to_c_label(label),
            layout=layout._internal,
            entries=c_entries_array,
            entryCount=len(c_entries_list),
            # not used: nextInChain
        )

        # H: WGPUBindGroup f(WGPUDevice device, WGPUBindGroupDescriptor const * descriptor)
        id = libf.wgpuDeviceCreateBindGroup(self._internal, struct)
        return GPUBindGroup(label, id, self, entries)

    def create_pipeline_layout(
        self, *, label: str = "", bind_group_layouts: List[GPUBindGroupLayout]
    ):
        return self._create_pipeline_layout(label, bind_group_layouts, [])

    def _create_pipeline_layout(self, label, bind_group_layouts, push_constant_layouts):
        bind_group_layouts_ids = [x._internal for x in bind_group_layouts]

        c_layout_array = ffi.new("WGPUBindGroupLayout []", bind_group_layouts_ids)
        next_in_chain = ffi.NULL
        if push_constant_layouts:
            count = len(push_constant_layouts)
            c_push_constant_ranges = ffi.new("WGPUPushConstantRange[]", count)
            for layout, c_push_constant_range in zip(
                push_constant_layouts, c_push_constant_ranges
            ):
                visibility = layout["visibility"]
                if isinstance(visibility, str):
                    visibility = str_flag_to_int(flags.ShaderStage, visibility)
                c_push_constant_range.stages = visibility
                c_push_constant_range.start = layout["start"]
                c_push_constant_range.end = layout["end"]

            # H: chain: WGPUChainedStruct, pushConstantRangeCount: int, pushConstantRanges: WGPUPushConstantRange *
            c_pipeline_layout_extras = new_struct_p(
                "WGPUPipelineLayoutExtras *",
                pushConstantRangeCount=count,
                pushConstantRanges=c_push_constant_ranges,
                # not used: chain
            )
            c_pipeline_layout_extras.chain.sType = lib.WGPUSType_PipelineLayoutExtras
            next_in_chain = ffi.cast("WGPUChainedStruct *", c_pipeline_layout_extras)

        # H: nextInChain: WGPUChainedStruct *, label: char *, bindGroupLayoutCount: int, bindGroupLayouts: WGPUBindGroupLayout *
        struct = new_struct_p(
            "WGPUPipelineLayoutDescriptor *",
            label=to_c_label(label),
            bindGroupLayouts=c_layout_array,
            bindGroupLayoutCount=len(bind_group_layouts),
            nextInChain=next_in_chain,
        )

        # H: WGPUPipelineLayout f(WGPUDevice device, WGPUPipelineLayoutDescriptor const * descriptor)
        id = libf.wgpuDeviceCreatePipelineLayout(self._internal, struct)
        return GPUPipelineLayout(label, id, self, bind_group_layouts)

    def create_shader_module(
        self,
        *,
        label: str = "",
        code: str,
        source_map: dict = optional,
        compilation_hints: List[structs.ShaderModuleCompilationHint] = [],
    ):
        if compilation_hints:
            for hint in compilation_hints.values():
                check_struct("ShaderModuleCompilationHint", hint)
        if isinstance(code, str):
            looks_like_wgsl = any(
                x in code for x in ("@compute", "@vertex", "@fragment")
            )
            looks_like_glsl = code.lstrip().startswith("#version ")
            if looks_like_glsl and not looks_like_wgsl:
                # === GLSL
                if "comp" in label.lower():
                    c_stage = flags.ShaderStage.COMPUTE
                elif "vert" in label.lower():
                    c_stage = flags.ShaderStage.VERTEX
                elif "frag" in label.lower():
                    c_stage = flags.ShaderStage.FRAGMENT
                else:
                    raise ValueError(
                        "GLSL shader needs to use the label to specify compute/vertex/fragment stage."
                    )
                defines = []
                if c_stage == flags.ShaderStage.VERTEX:
                    defines.append(
                        # H: name: char *, value: char *
                        new_struct(
                            "WGPUShaderDefine",
                            name=ffi.new("char []", b"gl_VertexID"),
                            value=ffi.new("char []", b"gl_VertexIndex"),
                        )
                    )
                c_defines = ffi.new("WGPUShaderDefine []", defines)
                # H: chain: WGPUChainedStruct, stage: WGPUShaderStage, code: char *, defineCount: int, defines: WGPUShaderDefine *
                source_struct = new_struct_p(
                    "WGPUShaderModuleGLSLDescriptor *",
                    code=to_c_string(code),
                    stage=c_stage,
                    defineCount=len(defines),
                    defines=c_defines,
                    # not used: chain
                )
                source_struct[0].chain.next = ffi.NULL
                source_struct[0].chain.sType = lib.WGPUSType_ShaderModuleGLSLDescriptor
            else:
                # === WGSL
                # H: chain: WGPUChainedStruct, code: char *
                source_struct = new_struct_p(
                    "WGPUShaderModuleWGSLDescriptor *",
                    code=to_c_string(code),
                    # not used: chain
                )
                source_struct[0].chain.next = ffi.NULL
                source_struct[0].chain.sType = lib.WGPUSType_ShaderModuleWGSLDescriptor
        elif isinstance(code, bytes):
            # === Spirv
            data = code
            # Validate
            magic_nr = b"\x03\x02#\x07"  # 0x7230203
            if data[:4] != magic_nr:
                raise ValueError("Given shader data does not look like a SpirV module")
            # From bytes to WGPUU32Array
            data_u8 = ffi.new("uint8_t[]", data)
            data_u32 = ffi.cast("uint32_t *", data_u8)
            # H: chain: WGPUChainedStruct, codeSize: int, code: uint32_t *
            source_struct = new_struct_p(
                "WGPUShaderModuleSPIRVDescriptor *",
                code=data_u32,
                codeSize=len(data) // 4,
                # not used: chain
            )
            source_struct[0].chain.next = ffi.NULL
            source_struct[0].chain.sType = lib.WGPUSType_ShaderModuleSPIRVDescriptor
        else:
            raise TypeError(
                "Shader code must be str for WGSL or GLSL, or bytes for SpirV."
            )

        # Note, we could give hints here that specify entrypoint and pipelinelayout before compiling
        # H: nextInChain: WGPUChainedStruct *, label: char *, hintCount: int, hints: WGPUShaderModuleCompilationHint *
        struct = new_struct_p(
            "WGPUShaderModuleDescriptor *",
            label=to_c_label(label),
            nextInChain=ffi.cast("WGPUChainedStruct *", source_struct),
            hintCount=0,
            hints=ffi.NULL,
        )
        # H: WGPUShaderModule f(WGPUDevice device, WGPUShaderModuleDescriptor const * descriptor)
        id = libf.wgpuDeviceCreateShaderModule(self._internal, struct)
        if id == ffi.NULL:
            raise RuntimeError("Shader module creation failed")
        return GPUShaderModule(label, id, self)

    def create_compute_pipeline(
        self,
        *,
        label: str = "",
        layout: Union[GPUPipelineLayout, enums.AutoLayoutMode],
        compute: structs.ProgrammableStage,
    ):
        check_struct("ProgrammableStage", compute)
        c_constants, c_constant_entries = _get_override_constant_entries(compute)
        # H: nextInChain: WGPUChainedStruct *, module: WGPUShaderModule, entryPoint: char *, constantCount: int, constants: WGPUConstantEntry *
        c_compute_stage = new_struct(
            "WGPUProgrammableStageDescriptor",
            module=compute["module"]._internal,
            entryPoint=to_c_string_or_null(compute.get("entry_point")),
            constantCount=len(c_constant_entries),
            constants=c_constants,
            # not used: nextInChain
        )

        if isinstance(layout, GPUPipelineLayout):
            layout_id = layout._internal
        elif layout == enums.AutoLayoutMode.auto:
            layout_id = ffi.NULL
        else:
            raise TypeError(
                "create_compute_pipeline() 'layout' arg must be a GPUPipelineLayout or 'auto'"
            )

        # H: nextInChain: WGPUChainedStruct *, label: char *, layout: WGPUPipelineLayout, compute: WGPUProgrammableStageDescriptor
        struct = new_struct_p(
            "WGPUComputePipelineDescriptor *",
            label=to_c_label(label),
            layout=layout_id,
            compute=c_compute_stage,
            # not used: nextInChain
        )
        # H: WGPUComputePipeline f(WGPUDevice device, WGPUComputePipelineDescriptor const * descriptor)
        id = libf.wgpuDeviceCreateComputePipeline(self._internal, struct)
        return GPUComputePipeline(label, id, self)

    async def create_compute_pipeline_async(
        self,
        *,
        label: str = "",
        layout: Union[GPUPipelineLayout, enums.AutoLayoutMode],
        compute: structs.ProgrammableStage,
    ):
        return self.create_compute_pipeline(label=label, layout=layout, compute=compute)

    def create_render_pipeline(
        self,
        *,
        label: str = "",
        layout: Union[GPUPipelineLayout, enums.AutoLayoutMode],
        vertex: structs.VertexState,
        primitive: structs.PrimitiveState = {},
        depth_stencil: structs.DepthStencilState = optional,
        multisample: structs.MultisampleState = {},
        fragment: structs.FragmentState = optional,
    ):
        depth_stencil = depth_stencil or {}
        multisample = multisample or {}
        primitive = primitive or {}

        check_struct("VertexState", vertex)
        check_struct("DepthStencilState", depth_stencil)
        check_struct("MultisampleState", multisample)
        check_struct("PrimitiveState", primitive)

        c_vertex_buffer_layout_list = []
        for buffer_des in vertex.get("buffers", ()):
            c_attributes_list = []
            for attribute in buffer_des["attributes"]:
                # H: format: WGPUVertexFormat, offset: int, shaderLocation: int
                c_attribute = new_struct(
                    "WGPUVertexAttribute",
                    format=attribute["format"],
                    offset=attribute["offset"],  # this offset is required
                    shaderLocation=attribute["shader_location"],
                )
                c_attributes_list.append(c_attribute)
            c_attributes_array = ffi.new("WGPUVertexAttribute []", c_attributes_list)
            # H: arrayStride: int, stepMode: WGPUVertexStepMode, attributeCount: int, attributes: WGPUVertexAttribute *
            c_vertex_buffer_descriptor = new_struct(
                "WGPUVertexBufferLayout",
                arrayStride=buffer_des["array_stride"],
                stepMode=buffer_des.get("step_mode", "vertex"),
                attributes=c_attributes_array,
                attributeCount=len(c_attributes_list),
            )
            c_vertex_buffer_layout_list.append(c_vertex_buffer_descriptor)
        c_vertex_buffer_descriptors_array = ffi.new(
            "WGPUVertexBufferLayout []", c_vertex_buffer_layout_list
        )
        c_vertex_constants, c_vertex_entries = _get_override_constant_entries(vertex)
        # H: nextInChain: WGPUChainedStruct *, module: WGPUShaderModule, entryPoint: char *, constantCount: int, constants: WGPUConstantEntry *, bufferCount: int, buffers: WGPUVertexBufferLayout *
        c_vertex_state = new_struct(
            "WGPUVertexState",
            module=vertex["module"]._internal,
            entryPoint=to_c_string_or_null(vertex.get("entry_point")),
            buffers=c_vertex_buffer_descriptors_array,
            bufferCount=len(c_vertex_buffer_layout_list),
            constantCount=len(c_vertex_entries),
            constants=c_vertex_constants,
            # not used: nextInChain
        )

        # H: nextInChain: WGPUChainedStruct *, topology: WGPUPrimitiveTopology, stripIndexFormat: WGPUIndexFormat, frontFace: WGPUFrontFace, cullMode: WGPUCullMode
        c_primitive_state = new_struct(
            "WGPUPrimitiveState",
            topology=primitive.get("topology", "triangle-list"),
            stripIndexFormat=primitive.get("strip_index_format", 0),
            frontFace=primitive.get("front_face", "ccw"),
            cullMode=primitive.get("cull_mode", "none"),
            # not used: nextInChain
        )

        c_depth_stencil_state = ffi.NULL
        if depth_stencil:
            if depth_stencil.get("format", None) is None:
                raise ValueError("depth_stencil needs format")
            stencil_front = depth_stencil.get("stencil_front", {})
            check_struct("StencilFaceState", stencil_front)
            # H: compare: WGPUCompareFunction, failOp: WGPUStencilOperation, depthFailOp: WGPUStencilOperation, passOp: WGPUStencilOperation
            c_stencil_front = new_struct(
                "WGPUStencilFaceState",
                compare=stencil_front.get("compare", "always"),
                failOp=stencil_front.get("fail_op", "keep"),
                depthFailOp=stencil_front.get("depth_fail_op", "keep"),
                passOp=stencil_front.get("pass_op", "keep"),
            )
            stencil_back = depth_stencil.get("stencil_back", {})
            check_struct("StencilFaceState", stencil_back)
            # H: compare: WGPUCompareFunction, failOp: WGPUStencilOperation, depthFailOp: WGPUStencilOperation, passOp: WGPUStencilOperation
            c_stencil_back = new_struct(
                "WGPUStencilFaceState",
                compare=stencil_back.get("compare", "always"),
                failOp=stencil_back.get("fail_op", "keep"),
                depthFailOp=stencil_back.get("depth_fail_op", "keep"),
                passOp=stencil_back.get("pass_op", "keep"),
            )
            # H: nextInChain: WGPUChainedStruct *, format: WGPUTextureFormat, depthWriteEnabled: WGPUBool/int, depthCompare: WGPUCompareFunction, stencilFront: WGPUStencilFaceState, stencilBack: WGPUStencilFaceState, stencilReadMask: int, stencilWriteMask: int, depthBias: int, depthBiasSlopeScale: float, depthBiasClamp: float
            c_depth_stencil_state = new_struct_p(
                "WGPUDepthStencilState *",
                format=depth_stencil["format"],
                depthWriteEnabled=bool(depth_stencil.get("depth_write_enabled", False)),
                depthCompare=depth_stencil.get("depth_compare", "always"),
                stencilFront=c_stencil_front,
                stencilBack=c_stencil_back,
                stencilReadMask=depth_stencil.get("stencil_read_mask", 0xFFFFFFFF),
                stencilWriteMask=depth_stencil.get("stencil_write_mask", 0xFFFFFFFF),
                depthBias=depth_stencil.get("depth_bias", 0),
                depthBiasSlopeScale=depth_stencil.get("depth_bias_slope_scale", 0),
                depthBiasClamp=depth_stencil.get("depth_bias_clamp", 0),
                # not used: nextInChain
            )

        # H: nextInChain: WGPUChainedStruct *, count: int, mask: int, alphaToCoverageEnabled: WGPUBool/int
        c_multisample_state = new_struct(
            "WGPUMultisampleState",
            count=multisample.get("count", 1),
            mask=multisample.get("mask", 0xFFFFFFFF),
            alphaToCoverageEnabled=multisample.get("alpha_to_coverage_enabled", False),
            # not used: nextInChain
        )

        c_fragment_state = ffi.NULL
        if fragment is not None:
            c_color_targets_list = []
            for target in fragment["targets"]:
                if not target.get("blend", None):
                    c_blend = ffi.NULL
                else:
                    c_alpha_blend, c_color_blend = [
                        # H: operation: WGPUBlendOperation, srcFactor: WGPUBlendFactor, dstFactor: WGPUBlendFactor
                        new_struct(
                            "WGPUBlendComponent",
                            srcFactor=blend.get("src_factor", "one"),
                            dstFactor=blend.get("dst_factor", "zero"),
                            operation=blend.get("operation", "add"),
                        )
                        for blend in (
                            target["blend"]["alpha"],
                            target["blend"]["color"],
                        )
                    ]
                    # H: color: WGPUBlendComponent, alpha: WGPUBlendComponent
                    c_blend = new_struct_p(
                        "WGPUBlendState *",
                        color=c_color_blend,
                        alpha=c_alpha_blend,
                    )
                # H: nextInChain: WGPUChainedStruct *, format: WGPUTextureFormat, blend: WGPUBlendState *, writeMask: WGPUColorWriteMaskFlags/int
                c_color_state = new_struct(
                    "WGPUColorTargetState",
                    format=target["format"],
                    blend=c_blend,
                    writeMask=target.get("write_mask", 0xF),
                    # not used: nextInChain
                )
                c_color_targets_list.append(c_color_state)
            c_color_targets_array = ffi.new(
                "WGPUColorTargetState []", c_color_targets_list
            )
            check_struct("FragmentState", fragment)
            c_fragment_constants, c_fragment_entries = _get_override_constant_entries(
                fragment
            )
            # H: nextInChain: WGPUChainedStruct *, module: WGPUShaderModule, entryPoint: char *, constantCount: int, constants: WGPUConstantEntry *, targetCount: int, targets: WGPUColorTargetState *
            c_fragment_state = new_struct_p(
                "WGPUFragmentState *",
                module=fragment["module"]._internal,
                entryPoint=to_c_string_or_null(fragment.get("entry_point")),
                targets=c_color_targets_array,
                targetCount=len(c_color_targets_list),
                constantCount=len(c_fragment_entries),
                constants=c_fragment_constants,
                # not used: nextInChain
            )

        if isinstance(layout, GPUPipelineLayout):
            layout_id = layout._internal
        elif layout == enums.AutoLayoutMode.auto:
            layout_id = ffi.NULL
        else:
            raise TypeError(
                "create_render_pipeline() 'layout' arg must be a GPUPipelineLayout or 'auto'"
            )

        # H: nextInChain: WGPUChainedStruct *, label: char *, layout: WGPUPipelineLayout, vertex: WGPUVertexState, primitive: WGPUPrimitiveState, depthStencil: WGPUDepthStencilState *, multisample: WGPUMultisampleState, fragment: WGPUFragmentState *
        struct = new_struct_p(
            "WGPURenderPipelineDescriptor *",
            label=to_c_label(label),
            layout=layout_id,
            vertex=c_vertex_state,
            primitive=c_primitive_state,
            depthStencil=c_depth_stencil_state,
            multisample=c_multisample_state,
            fragment=c_fragment_state,
            # not used: nextInChain
        )

        # H: WGPURenderPipeline f(WGPUDevice device, WGPURenderPipelineDescriptor const * descriptor)
        id = libf.wgpuDeviceCreateRenderPipeline(self._internal, struct)
        return GPURenderPipeline(label, id, self)

    async def create_render_pipeline_async(
        self,
        *,
        label: str = "",
        layout: Union[GPUPipelineLayout, enums.AutoLayoutMode],
        vertex: structs.VertexState,
        primitive: structs.PrimitiveState = {},
        depth_stencil: structs.DepthStencilState = optional,
        multisample: structs.MultisampleState = {},
        fragment: structs.FragmentState = optional,
    ):
        return self.create_render_pipeline(
            label=label,
            layout=layout,
            vertex=vertex,
            primitive=primitive,
            depth_stencil=depth_stencil,
            multisample=multisample,
            fragment=fragment,
        )

    def create_command_encoder(self, *, label: str = ""):
        # H: nextInChain: WGPUChainedStruct *, label: char *
        struct = new_struct_p(
            "WGPUCommandEncoderDescriptor *",
            label=to_c_label(label),
            # not used: nextInChain
        )

        # H: WGPUCommandEncoder f(WGPUDevice device, WGPUCommandEncoderDescriptor const * descriptor)
        id = libf.wgpuDeviceCreateCommandEncoder(self._internal, struct)
        return GPUCommandEncoder(label, id, self)

    def create_render_bundle_encoder(
        self,
        *,
        label: str = "",
        color_formats: List[enums.TextureFormat],
        depth_stencil_format: enums.TextureFormat = optional,
        sample_count: int = 1,
        depth_read_only: bool = False,
        stencil_read_only: bool = False,
    ):
        c_color_formats, color_formats_count = ffi.NULL, 0
        if color_formats:
            color_formats_list = [enummap["TextureFormat." + x] for x in color_formats]
            c_color_formats = ffi.new("WGPUTextureFormat []", color_formats_list)
            color_formats_count = len(color_formats_list)

        # H: nextInChain: WGPUChainedStruct *, label: char *, colorFormatCount: int, colorFormats: WGPUTextureFormat *, depthStencilFormat: WGPUTextureFormat, sampleCount: int, depthReadOnly: WGPUBool/int, stencilReadOnly: WGPUBool/int
        render_bundle_encoder_descriptor = new_struct_p(
            "WGPURenderBundleEncoderDescriptor *",
            label=to_c_label(label),
            colorFormatCount=color_formats_count,
            colorFormats=c_color_formats,
            depthStencilFormat=depth_stencil_format or 0,
            sampleCount=sample_count,
            depthReadOnly=depth_read_only,
            stencilReadOnly=stencil_read_only,
            # not used: nextInChain
        )
        # H: WGPURenderBundleEncoder f(WGPUDevice device, WGPURenderBundleEncoderDescriptor const * descriptor)
        render_bundle_id = libf.wgpuDeviceCreateRenderBundleEncoder(
            self._internal, render_bundle_encoder_descriptor
        )
        return GPURenderBundleEncoder(label, render_bundle_id, self)

<<<<<<< HEAD
    def create_query_set(self, *, label="", type: "enums.QueryType", count: int):
        return self._create_query_set(label, type, count, None)

    def _create_statistics_query_set(self, label, count, statistics):
        values = []
        for name in statistics:
            key = to_snake_case(name.replace("_", "-"), "-")
            value = enum_str2int["PipelineStatisticName"][key]
            values.append(value)
        values.sort()
        return self._create_query_set(
            label, lib.WGPUNativeQueryType_PipelineStatistics, count, values
        )

    def _create_query_set(self, label, type, count, statistics):
        next_in_chain = ffi.NULL
        if statistics:
            c_statistics = ffi.new("WGPUPipelineStatisticName[]", statistics)
            # H: chain: WGPUChainedStruct, pipelineStatistics: WGPUPipelineStatisticName *, pipelineStatisticCount: int
            query_set_descriptor_extras = new_struct_p(
                "WGPUQuerySetDescriptorExtras *",
                pipelineStatisticCount=len(statistics),
                pipelineStatistics=ffi.cast(
                    "WGPUPipelineStatisticName const *", c_statistics
                ),
                # not used: chain
            )
            query_set_descriptor_extras.chain.sType = (
                lib.WGPUSType_QuerySetDescriptorExtras
            )
            next_in_chain = ffi.cast("WGPUChainedStruct *", query_set_descriptor_extras)
=======
    def create_query_set(self, *, label: str = "", type: enums.QueryType, count: int):
>>>>>>> af9f0913
        # H: nextInChain: WGPUChainedStruct *, label: char *, type: WGPUQueryType, count: int
        query_set_descriptor = new_struct_p(
            "WGPUQuerySetDescriptor *",
            label=to_c_label(label),
            type=type,
            count=count,
            nextInChain=next_in_chain,
        )

        # H: WGPUQuerySet f(WGPUDevice device, WGPUQuerySetDescriptor const * descriptor)
        query_id = libf.wgpuDeviceCreateQuerySet(self._internal, query_set_descriptor)
        return GPUQuerySet(label, query_id, self._internal, type, count)

    def _get_lost_sync(self):
        check_can_use_sync_variants()
        raise NotImplementedError()

    async def _get_lost_async(self):
        raise NotImplementedError()

    def destroy(self):
        # Note: not yet implemented in wgpu-core, the wgpu-native func is a noop
        internal = self._internal
        if internal is not None:
            # H: void f(WGPUDevice device)
            libf.wgpuDeviceDestroy(internal)

    def _release(self):
        if self._queue is not None:
            queue, self._queue = self._queue, None
            queue._release()
        super()._release()


class GPUBuffer(classes.GPUBuffer, GPUObjectBase):
    # GPUObjectBaseMixin
    _release_function = libf.wgpuBufferRelease

    def __init__(self, label, internal, device, size, usage, map_state):
        super().__init__(label, internal, device, size, usage, map_state)

        self._mapped_status = 0, 0, 0
        self._mapped_memoryviews = []
        # If mapped at creation, set to write mode (no point in reading zeros)
        if self._map_state == enums.BufferMapState.mapped:
            self._mapped_status = 0, self.size, flags.MapMode.WRITE

    def _get_size(self):
        # H: WGPUBufferUsageFlags f(WGPUBuffer buffer)
        return libf.wgpuBufferGetUsage(self._internal)

    def _check_range(self, offset, size):
        # Apply defaults
        if offset is None:
            offset = 0
            if self._mapped_status[2] != 0:
                offset = self._mapped_status[0]
        else:
            offset = int(offset)
        if size is None:
            size = self.size - offset
            if self._mapped_status[2] != 0:
                size = self._mapped_status[1] - offset
        else:
            size = int(size)
        # Checks
        if offset < 0:
            raise ValueError("Mapped offset must not be smaller than zero.")
        if offset % 8:
            raise ValueError("Mapped offset must be a multiple of 8.")
        if size < 1:
            raise ValueError("Mapped size must be larger than zero.")
        if size % 4:
            raise ValueError("Mapped offset must be a multiple of 4.")
        if offset + size > self.size:
            raise ValueError("Mapped range must not extend beyond total buffer size.")
        return offset, size

    def map_sync(
        self, mode: flags.MapMode, offset: int = 0, size: Optional[int] = None
    ):
        check_can_use_sync_variants()
        return self._map(mode, offset, size)

    async def map_async(
        self, mode: flags.MapMode, offset: int = 0, size: Optional[int] = None
    ):
        return self._map(mode, offset, size)  # for now

    def _map(self, mode, offset=0, size=None):
        sync_on_read = True

        # Check mode
        if isinstance(mode, str):
            if mode == "READ_NOSYNC":  # for internal use
                sync_on_read = False
                mode = "READ"
            mode = str_flag_to_int(flags.MapMode, mode)
        map_mode = int(mode)

        # Check offset and size
        offset, size = self._check_range(offset, size)

        # Can we even map?
        if self._map_state != enums.BufferMapState.unmapped:
            raise RuntimeError("Can only map a buffer if its currently unmapped.")

        # Sync up when reading, otherwise the memory may be all zeros.
        # See https://github.com/gfx-rs/wgpu-native/issues/305
        if sync_on_read and map_mode & lib.WGPUMapMode_Read:
            if self._mapped_status[2] == 0 and self._usage & flags.BufferUsage.MAP_READ:
                encoder = self._device.create_command_encoder()
                command_buffer = encoder.finish()
                self._device.queue.submit([command_buffer])

        status = 999

        @ffi.callback("void(WGPUBufferMapAsyncStatus, void*)")
        def callback(status_, user_data_p):
            nonlocal status
            status = status_

        # Map it
        self._map_state = enums.BufferMapState.pending
        # H: void f(WGPUBuffer buffer, WGPUMapModeFlags mode, size_t offset, size_t size, WGPUBufferMapAsyncCallback callback, void * userdata)
        libf.wgpuBufferMapAsync(
            self._internal, map_mode, offset, size, callback, ffi.NULL
        )

        # Wait for the queue to process all tasks (including the mapping of the buffer).
        # Also see WebGPU's onSubmittedWorkDone() and C's WGPUQueueWorkDoneCallback.
        self._device._poll()

        if status != 0:  # no-cover
            raise RuntimeError(f"Could not map buffer ({status}).")
        self._map_state = enums.BufferMapState.mapped
        self._mapped_status = offset, offset + size, mode
        self._mapped_memoryviews = []

    def unmap(self):
        if self._map_state != enums.BufferMapState.mapped:
            raise RuntimeError("Can only unmap a buffer if its currently mapped.")
        # H: void f(WGPUBuffer buffer)
        libf.wgpuBufferUnmap(self._internal)
        self._map_state = enums.BufferMapState.unmapped
        self._mapped_status = 0, 0, 0
        self._release_memoryviews()

    def _release_memoryviews(self):
        # Release the mapped memoryview objects. These objects
        # themselves become unusable, but any views on them do not.
        for m in self._mapped_memoryviews:
            try:
                m.release()
            except Exception:  # no-cover
                pass
        self._mapped_memoryviews = []

    def read_mapped(self, buffer_offset=None, size=None, *, copy=True):
        # Can we even read?
        if self._map_state != enums.BufferMapState.mapped:
            raise RuntimeError("Can only read from a buffer if its mapped.")
        elif not (self._mapped_status[2] & flags.MapMode.READ):
            raise RuntimeError(
                "Can only read from a buffer if its mapped in read mode."
            )

        # Check offset and size
        offset, size = self._check_range(buffer_offset, size)
        if offset < self._mapped_status[0] or (offset + size) > self._mapped_status[1]:
            raise ValueError(
                "The range for buffer reading is not contained in the currently mapped range."
            )

        # Get mapped memoryview.
        # H: void * f(WGPUBuffer buffer, size_t offset, size_t size)
        src_ptr = libf.wgpuBufferGetMappedRange(self._internal, offset, size)
        src_address = int(ffi.cast("intptr_t", src_ptr))
        src_m = get_memoryview_from_address(src_address, size)

        if copy:
            # Copy the data. The memoryview created above becomes invalid when the buffer
            # is unmapped, so we don't want to pass that memory to the user.
            data = memoryview((ctypes.c_uint8 * size)()).cast("B")
            data[:] = src_m
            return data
        else:
            # Return view on the actually mapped data
            data = src_m
            if hasattr(data, "toreadonly"):  # Py 3.8+
                data = data.toreadonly()
            self._mapped_memoryviews.append(data)
            return data

    def write_mapped(self, data, buffer_offset=None, size=None):
        # Can we even write?
        if self._map_state != enums.BufferMapState.mapped:
            raise RuntimeError("Can only write to a buffer if its mapped.")
        elif not (self._mapped_status[2] & flags.MapMode.WRITE):
            raise RuntimeError(
                "Can only write from a buffer if its mapped in write mode."
            )

        # Cast data to a memoryview. This also works for e.g. numpy arrays,
        # and the resulting memoryview will be a view on the data.
        data = memoryview(data).cast("B")

        # Check offset and size
        if size is None:
            size = data.nbytes
        offset, size = self._check_range(buffer_offset, size)
        if offset < self._mapped_status[0] or (offset + size) > self._mapped_status[1]:
            raise ValueError(
                "The range for buffer writing is not contained in the currently mapped range."
            )

        # Check data size and given size. If the latter was given, it should match!
        if data.nbytes != size:  # no-cover
            raise ValueError(
                "Data passed to GPUBuffer.write_mapped() does not match the given size."
            )

        # Get mapped memoryview
        # H: void * f(WGPUBuffer buffer, size_t offset, size_t size)
        src_ptr = libf.wgpuBufferGetMappedRange(self._internal, offset, size)
        src_address = int(ffi.cast("intptr_t", src_ptr))
        src_m = get_memoryview_from_address(src_address, size)

        # Copy data. If not contiguous, this operation may be slower.
        src_m[:] = data

    def _experimental_get_mapped_range(self, buffer_offset=None, size=None):
        """Undocumented and experimental. This API can change or be
        removed without notice. Just here so we can benchmark this
        approach. Returns a mapped memoryview object that can be written
        to. Note that once the buffer unmaps, this memoryview object
        becomes unusable, and accessing it may result in a segfault.
        """
        # Can we even write?
        if self._map_state != enums.BufferMapState.mapped:
            raise RuntimeError("Can only write to a buffer if its mapped.")

        offset, size = self._check_range(buffer_offset, size)
        if offset < self._mapped_status[0] or (offset + size) > self._mapped_status[1]:
            raise ValueError(
                "The range for buffer writing is not contained in the currently mapped range."
            )

        # Get mapped memoryview
        # H: void * f(WGPUBuffer buffer, size_t offset, size_t size)
        src_ptr = libf.wgpuBufferGetMappedRange(self._internal, offset, size)
        src_address = int(ffi.cast("intptr_t", src_ptr))
        src_m = get_memoryview_from_address(src_address, size)

        return src_m

    def destroy(self):
        # NOTE: destroy means that the wgpu-core object gets into a destroyed
        # state. The wgpu-core object still exists. So destroying is quite
        # different from releasing.
        internal = self._internal
        if internal is not None:
            # H: void f(WGPUBuffer buffer)
            libf.wgpuBufferDestroy(internal)

    def _release(self):
        self._release_memoryviews()
        super()._release()


class GPUTexture(classes.GPUTexture, GPUObjectBase):
    # GPUObjectBaseMixin
    _release_function = libf.wgpuTextureRelease

    def create_view(
        self,
        *,
        label: str = "",
        format: enums.TextureFormat = optional,
        dimension: enums.TextureViewDimension = optional,
        aspect: enums.TextureAspect = "all",
        base_mip_level: int = 0,
        mip_level_count: int = optional,
        base_array_layer: int = 0,
        array_layer_count: int = optional,
    ):
        # Resolve defaults
        if not format:
            format = self._tex_info["format"]
        if not dimension:
            dimension = self._tex_info["dimension"]  # from create_texture
        elif not isinstance(dimension, str):
            raise TypeError(
                f"Texture view dimension must be a str, not {dimension.__class__.__name__}"
            )
        if not aspect:
            aspect = "all"
        if not mip_level_count:
            mip_level_count = self._tex_info["mip_level_count"] - base_mip_level
        if not array_layer_count:
            if dimension in ("1d", "2d", "3d"):
                array_layer_count = 1  # or WGPU_ARRAY_LAYER_COUNT_UNDEFINED ?
            elif dimension == "cube":
                array_layer_count = 6
            elif dimension in ("2d-array", "cube-array"):
                array_layer_count = self._tex_info["size"][2] - base_array_layer

        # H: nextInChain: WGPUChainedStruct *, label: char *, format: WGPUTextureFormat, dimension: WGPUTextureViewDimension, baseMipLevel: int, mipLevelCount: int, baseArrayLayer: int, arrayLayerCount: int, aspect: WGPUTextureAspect
        struct = new_struct_p(
            "WGPUTextureViewDescriptor *",
            label=to_c_label(label),
            format=format,
            dimension=dimension,
            aspect=aspect,
            baseMipLevel=base_mip_level,
            mipLevelCount=mip_level_count,
            baseArrayLayer=base_array_layer,
            arrayLayerCount=array_layer_count,
            # not used: nextInChain
        )

        # H: WGPUTextureView f(WGPUTexture texture, WGPUTextureViewDescriptor const * descriptor)
        id = libf.wgpuTextureCreateView(self._internal, struct)
        return GPUTextureView(label, id, self._device, self, self.size)

    def destroy(self):
        internal = self._internal
        if internal is not None:
            # H: void f(WGPUTexture texture)
            libf.wgpuTextureDestroy(internal)


class GPUTextureView(classes.GPUTextureView, GPUObjectBase):
    # GPUObjectBaseMixin
    _release_function = libf.wgpuTextureViewRelease


class GPUSampler(classes.GPUSampler, GPUObjectBase):
    # GPUObjectBaseMixin
    _release_function = libf.wgpuSamplerRelease


class GPUBindGroupLayout(classes.GPUBindGroupLayout, GPUObjectBase):
    # GPUObjectBaseMixin
    _release_function = libf.wgpuBindGroupLayoutRelease


class GPUBindGroup(classes.GPUBindGroup, GPUObjectBase):
    # GPUObjectBaseMixin
    _release_function = libf.wgpuBindGroupRelease


class GPUPipelineLayout(classes.GPUPipelineLayout, GPUObjectBase):
    # GPUObjectBaseMixin
    _release_function = libf.wgpuPipelineLayoutRelease


class GPUShaderModule(classes.GPUShaderModule, GPUObjectBase):
    # GPUObjectBaseMixin
    _release_function = libf.wgpuShaderModuleRelease

    def get_compilation_info_sync(self):
        check_can_use_sync_variants()
        return self._get_compilation_info()

    async def get_compilation_info_async(self):
        return self._get_compilation_info()

    def _get_compilation_info(self):
        # Here's a little setup to implement this method. Unfortunately,
        # this is not yet implemented in wgpu-native. Another problem
        # is that if there is an error in the shader source, we raise
        # an exception, so the user never gets a GPUShaderModule object
        # that can be used to call this method :/ So perhaps we should
        # do this stuff in device.create_shader_module() and attach it
        # to the exception that we raise?

        # info = None
        #
        # @ffi.callback("void(WGPUCompilationInfoRequestStatus, WGPUCompilationInfo*, void*)")
        # def callback(status_, info_, userdata):
        #     if status_ == 0:
        #         nonlocal info
        #         info = info_
        #     else:
        #         pass
        #
        # H: void f(WGPUShaderModule shaderModule, WGPUShaderModuleGetCompilationInfoCallback callback, void * userdata)
        # libf.wgpuShaderModuleGetCompilationInfo(self._internal, callback, ffi.NULL)
        #
        # self._device._poll()
        #
        # if info is None:
        #     raise RuntimeError("Could not obtain shader compilation info.")
        #
        #  ... and then turn these WGPUCompilationInfoRequestStatus objects into Python objects ...

        return []


class GPUPipelineBase(classes.GPUPipelineBase):
    def get_bind_group_layout(self, index: int):
        """Get the bind group layout at the given index."""
        if isinstance(self, GPUComputePipeline):
            # H: WGPUBindGroupLayout f(WGPUComputePipeline computePipeline, uint32_t groupIndex)
            layout_id = libf.wgpuComputePipelineGetBindGroupLayout(
                self._internal, index
            )
        else:
            # H: WGPUBindGroupLayout f(WGPURenderPipeline renderPipeline, uint32_t groupIndex)
            layout_id = libf.wgpuRenderPipelineGetBindGroupLayout(self._internal, index)
        return GPUBindGroupLayout("", layout_id, self._device, [])


class GPUComputePipeline(classes.GPUComputePipeline, GPUPipelineBase, GPUObjectBase):
    # GPUObjectBaseMixin
    _release_function = libf.wgpuComputePipelineRelease


class GPURenderPipeline(classes.GPURenderPipeline, GPUPipelineBase, GPUObjectBase):
    # GPUObjectBaseMixin
    _release_function = libf.wgpuRenderPipelineRelease


class GPUCommandBuffer(classes.GPUCommandBuffer, GPUObjectBase):
    # GPUObjectBaseMixin
    _release_function = libf.wgpuCommandBufferRelease


class GPUCommandsMixin(classes.GPUCommandsMixin):
    pass


class GPUBindingCommandsMixin(classes.GPUBindingCommandsMixin):
    def set_bind_group(
        self,
        index,
        bind_group,
        dynamic_offsets_data=[],
        dynamic_offsets_data_start=None,
        dynamic_offsets_data_length=None,
    ):
        if (
            dynamic_offsets_data_start is not None
            or dynamic_offsets_data_length is not None
        ):
            if (
                dynamic_offsets_data_start is None
                or dynamic_offsets_data_length is None
            ):
                raise ValueError(
                    "Dynamic offsets start and length must be both set or both None."
                )
            if dynamic_offsets_data_start < 0:
                raise ValueError("Dynamic offsets start must be non-negative.")
            if dynamic_offsets_data_length < 0:
                raise ValueError("Dynamic offsets length must be non-negative.")

            dynamic_offsets_data = dynamic_offsets_data[
                dynamic_offsets_data_start : dynamic_offsets_data_start
                + dynamic_offsets_data_length
            ]

        offsets = list(dynamic_offsets_data)
        c_offsets = ffi.new("uint32_t []", offsets)
        bind_group_id = bind_group._internal

        # H: void wgpuComputePassEncoderSetBindGroup(WGPUComputePassEncoder computePassEncoder, uint32_t groupIndex, WGPUBindGroup group, size_t dynamicOffsetCount, uint32_t const * dynamicOffsets)
        # H: void wgpuRenderPassEncoderSetBindGroup(WGPURenderPassEncoder renderPassEncoder, uint32_t groupIndex, WGPUBindGroup group, size_t dynamicOffsetCount, uint32_t const * dynamicOffsets)
        # H: void wgpuRenderBundleEncoderSetBindGroup(WGPURenderBundleEncoder renderBundleEncoder, uint32_t groupIndex, WGPUBindGroup group, size_t dynamicOffsetCount, uint32_t const * dynamicOffsets)
        function = type(self)._set_bind_group_function
        function(self._internal, index, bind_group_id, len(offsets), c_offsets)


class GPUDebugCommandsMixin(classes.GPUDebugCommandsMixin):
    # whole class is likely going to solved better: https://github.com/pygfx/wgpu-py/pull/546
    def push_debug_group(self, group_label: str):
        c_group_label = to_c_string(group_label)
        # H: void wgpuCommandEncoderPushDebugGroup(WGPUCommandEncoder commandEncoder, char const * groupLabel)
        # H: void wgpuComputePassEncoderPushDebugGroup(WGPUComputePassEncoder computePassEncoder, char const * groupLabel)
        # H: void wgpuRenderPassEncoderPushDebugGroup(WGPURenderPassEncoder renderPassEncoder, char const * groupLabel)
        # H: void wgpuRenderBundleEncoderPushDebugGroup(WGPURenderBundleEncoder renderBundleEncoder, char const * groupLabel)
        function = type(self)._push_debug_group_function
        function(self._internal, c_group_label)

    def pop_debug_group(self):
        # H: void wgpuCommandEncoderPopDebugGroup(WGPUCommandEncoder commandEncoder)
        # H: void wgpuComputePassEncoderPopDebugGroup(WGPUComputePassEncoder computePassEncoder)
        # H: void wgpuRenderPassEncoderPopDebugGroup(WGPURenderPassEncoder renderPassEncoder)
        # H: void wgpuRenderBundleEncoderPopDebugGroup(WGPURenderBundleEncoder renderBundleEncoder)
        function = type(self)._pop_debug_group_function
        function(self._internal)

    def insert_debug_marker(self, marker_label: str):
        c_marker_label = to_c_string(marker_label)
        # H: void wgpuCommandEncoderInsertDebugMarker(WGPUCommandEncoder commandEncoder, char const * markerLabel)
        # H: void wgpuComputePassEncoderInsertDebugMarker(WGPUComputePassEncoder computePassEncoder, char const * markerLabel)
        # H: void wgpuRenderPassEncoderInsertDebugMarker(WGPURenderPassEncoder renderPassEncoder, char const * markerLabel)
        # H: void wgpuRenderBundleEncoderInsertDebugMarker(WGPURenderBundleEncoder renderBundleEncoder, char const * markerLabel)
        function = type(self)._insert_debug_marker_function
        function(self._internal, c_marker_label)


class GPURenderCommandsMixin(classes.GPURenderCommandsMixin):
    def set_pipeline(self, pipeline: GPURenderPipeline):
        pipeline_id = pipeline._internal
        # H: void wgpuRenderPassEncoderSetPipeline(WGPURenderPassEncoder renderPassEncoder, WGPURenderPipeline pipeline)
        # H: void wgpuRenderBundleEncoderSetPipeline(WGPURenderBundleEncoder renderBundleEncoder, WGPURenderPipeline pipeline)
        function = type(self)._set_pipeline_function
        function(self._internal, pipeline_id)

    def set_index_buffer(
        self,
        buffer: GPUBuffer,
        index_format: enums.IndexFormat,
        offset: int = 0,
        size: Optional[int] = None,
    ):
        if not size:
            size = lib.WGPU_WHOLE_SIZE
        c_index_format = enummap[f"IndexFormat.{index_format}"]
        # H: void wgpuRenderPassEncoderSetIndexBuffer(WGPURenderPassEncoder renderPassEncoder, WGPUBuffer buffer, WGPUIndexFormat format, uint64_t offset, uint64_t size)
        # H: void wgpuRenderBundleEncoderSetIndexBuffer(WGPURenderBundleEncoder renderBundleEncoder, WGPUBuffer buffer, WGPUIndexFormat format, uint64_t offset, uint64_t size)
        function = type(self)._set_index_buffer_function
        function(
            self._internal, buffer._internal, c_index_format, int(offset), int(size)
        )

    def set_vertex_buffer(
        self, slot: int, buffer: GPUBuffer, offset: int = 0, size: Optional[int] = None
    ):
        if not size:
            size = lib.WGPU_WHOLE_SIZE
        # H: void wgpuRenderPassEncoderSetVertexBuffer(WGPURenderPassEncoder renderPassEncoder, uint32_t slot, WGPUBuffer buffer, uint64_t offset, uint64_t size)
        # H: void wgpuRenderBundleEncoderSetVertexBuffer(WGPURenderBundleEncoder renderBundleEncoder, uint32_t slot, WGPUBuffer buffer, uint64_t offset, uint64_t size)
        function = type(self)._set_vertex_buffer_function
        function(self._internal, int(slot), buffer._internal, int(offset), int(size))

    def draw(
        self,
        vertex_count: int,
        instance_count: int = 1,
        first_vertex: int = 0,
        first_instance: int = 0,
    ):
        # H: void wgpuRenderPassEncoderDraw(WGPURenderPassEncoder renderPassEncoder, uint32_t vertexCount, uint32_t instanceCount, uint32_t firstVertex, uint32_t firstInstance)
        # H: void wgpuRenderBundleEncoderDraw(WGPURenderBundleEncoder renderBundleEncoder, uint32_t vertexCount, uint32_t instanceCount, uint32_t firstVertex, uint32_t firstInstance)
        function = type(self)._draw_function
        function(
            self._internal, vertex_count, instance_count, first_vertex, first_instance
        )

    def draw_indirect(self, indirect_buffer: GPUBuffer, indirect_offset: int):
        buffer_id = indirect_buffer._internal
        # H: void wgpuRenderPassEncoderDrawIndirect(WGPURenderPassEncoder renderPassEncoder, WGPUBuffer indirectBuffer, uint64_t indirectOffset)
        # H: void wgpuRenderBundleEncoderDrawIndirect(WGPURenderBundleEncoder renderBundleEncoder, WGPUBuffer indirectBuffer, uint64_t indirectOffset)
        function = type(self)._draw_indirect_function
        function(self._internal, buffer_id, int(indirect_offset))

    def draw_indexed(
        self,
        index_count: int,
        instance_count: int = 1,
        first_index: int = 0,
        base_vertex: int = 0,
        first_instance: int = 0,
    ):
        # H: void wgpuRenderPassEncoderDrawIndexed(WGPURenderPassEncoder renderPassEncoder, uint32_t indexCount, uint32_t instanceCount, uint32_t firstIndex, int32_t baseVertex, uint32_t firstInstance)
        # H: void wgpuRenderBundleEncoderDrawIndexed(WGPURenderBundleEncoder renderBundleEncoder, uint32_t indexCount, uint32_t instanceCount, uint32_t firstIndex, int32_t baseVertex, uint32_t firstInstance)
        function = type(self)._draw_indexed_function
        function(
            self._internal,
            index_count,
            instance_count,
            first_index,
            base_vertex,
            first_instance,
        )

    def draw_indexed_indirect(self, indirect_buffer: GPUBuffer, indirect_offset: int):
        buffer_id = indirect_buffer._internal
        # H: void wgpuRenderPassEncoderDrawIndexedIndirect(WGPURenderPassEncoder renderPassEncoder, WGPUBuffer indirectBuffer, uint64_t indirectOffset)
        # H: void wgpuRenderBundleEncoderDrawIndexedIndirect(WGPURenderBundleEncoder renderBundleEncoder, WGPUBuffer indirectBuffer, uint64_t indirectOffset)
        function = type(self)._draw_indexed_indirect_function
        function(self._internal, buffer_id, int(indirect_offset))


class GPUCommandEncoder(
    classes.GPUCommandEncoder, GPUCommandsMixin, GPUDebugCommandsMixin, GPUObjectBase
):
    # GPUDebugCommandsMixin
    _push_debug_group_function = libf.wgpuCommandEncoderPushDebugGroup
    _pop_debug_group_function = libf.wgpuCommandEncoderPopDebugGroup
    _insert_debug_marker_function = libf.wgpuCommandEncoderInsertDebugMarker

    # GPUObjectBaseMixin
    _release_function = libf.wgpuCommandEncoderRelease

    def begin_compute_pass(
        self,
        *,
        label: str = "",
        timestamp_writes: structs.ComputePassTimestampWrites = optional,
    ):
        c_timestamp_writes_struct = ffi.NULL
        if timestamp_writes is not None:
            check_struct("ComputePassTimestampWrites", timestamp_writes)
            # H: querySet: WGPUQuerySet, beginningOfPassWriteIndex: int, endOfPassWriteIndex: int
            c_timestamp_writes_struct = new_struct_p(
                "WGPUComputePassTimestampWrites *",
                querySet=timestamp_writes["query_set"]._internal,
                beginningOfPassWriteIndex=timestamp_writes.get(
                    "beginning_of_pass_write_index", lib.WGPU_QUERY_SET_INDEX_UNDEFINED
                ),
                endOfPassWriteIndex=timestamp_writes.get(
                    "end_of_pass_write_index", lib.WGPU_QUERY_SET_INDEX_UNDEFINED
                ),
            )
        # H: nextInChain: WGPUChainedStruct *, label: char *, timestampWrites: WGPUComputePassTimestampWrites *
        struct = new_struct_p(
            "WGPUComputePassDescriptor *",
            label=to_c_label(label),
            timestampWrites=c_timestamp_writes_struct,
            # not used: nextInChain
        )
        # H: WGPUComputePassEncoder f(WGPUCommandEncoder commandEncoder, WGPUComputePassDescriptor const * descriptor)
        raw_encoder = libf.wgpuCommandEncoderBeginComputePass(self._internal, struct)
        encoder = GPUComputePassEncoder(label, raw_encoder, self)
        return encoder

    def begin_render_pass(
        self,
        *,
        label: str = "",
        color_attachments: List[structs.RenderPassColorAttachment],
        depth_stencil_attachment: structs.RenderPassDepthStencilAttachment = optional,
        occlusion_query_set: GPUQuerySet = optional,
        timestamp_writes: structs.RenderPassTimestampWrites = optional,
        max_draw_count: int = 50000000,
    ):
        c_timestamp_writes_struct = ffi.NULL
        if timestamp_writes is not None:
            check_struct("RenderPassTimestampWrites", timestamp_writes)
            # H: querySet: WGPUQuerySet, beginningOfPassWriteIndex: int, endOfPassWriteIndex: int
            c_timestamp_writes_struct = new_struct_p(
                "WGPURenderPassTimestampWrites *",
                querySet=timestamp_writes["query_set"]._internal,
                beginningOfPassWriteIndex=timestamp_writes.get(
                    "beginning_of_pass_write_index", lib.WGPU_QUERY_SET_INDEX_UNDEFINED
                ),
                endOfPassWriteIndex=timestamp_writes.get(
                    "end_of_pass_write_index", lib.WGPU_QUERY_SET_INDEX_UNDEFINED
                ),
            )

        objects_to_keep_alive = {}

        c_color_attachments_list = []
        for color_attachment in color_attachments:
            check_struct("RenderPassColorAttachment", color_attachment)
            texture_view = color_attachment["view"]
            if not isinstance(texture_view, GPUTextureView):
                raise TypeError("Color attachment view must be a GPUTextureView.")
            texture_view_id = texture_view._internal
            objects_to_keep_alive[texture_view_id] = texture_view
            c_resolve_target = (
                ffi.NULL
                if color_attachment.get("resolve_target", None) is None
                else color_attachment["resolve_target"]._internal
            )  # this is a TextureViewId or null
            clear_value = color_attachment.get("clear_value", (0, 0, 0, 0))
            if isinstance(clear_value, dict):
                check_struct("Color", clear_value)
                clear_value = _tuple_from_color(clear_value)
            # H: r: float, g: float, b: float, a: float
            c_clear_value = new_struct(
                "WGPUColor",
                r=clear_value[0],
                g=clear_value[1],
                b=clear_value[2],
                a=clear_value[3],
            )
            # H: nextInChain: WGPUChainedStruct *, view: WGPUTextureView, depthSlice: int, resolveTarget: WGPUTextureView, loadOp: WGPULoadOp, storeOp: WGPUStoreOp, clearValue: WGPUColor
            c_attachment = new_struct(
                "WGPURenderPassColorAttachment",
                view=texture_view_id,
                resolveTarget=c_resolve_target,
                loadOp=color_attachment["load_op"],
                storeOp=color_attachment["store_op"],
                clearValue=c_clear_value,
                depthSlice=lib.WGPU_DEPTH_SLICE_UNDEFINED,  # not implemented yet
                # not used: resolveTarget
                # not used: nextInChain
            )
            c_color_attachments_list.append(c_attachment)
        c_color_attachments_array = ffi.new(
            "WGPURenderPassColorAttachment []", c_color_attachments_list
        )

        c_depth_stencil_attachment = ffi.NULL
        if depth_stencil_attachment is not None:
            check_struct("RenderPassDepthStencilAttachment", depth_stencil_attachment)
            depth_clear_value = depth_stencil_attachment.get("depth_clear_value", 0)
            stencil_clear_value = depth_stencil_attachment.get("stencil_clear_value", 0)
            # H: view: WGPUTextureView, depthLoadOp: WGPULoadOp, depthStoreOp: WGPUStoreOp, depthClearValue: float, depthReadOnly: WGPUBool/int, stencilLoadOp: WGPULoadOp, stencilStoreOp: WGPUStoreOp, stencilClearValue: int, stencilReadOnly: WGPUBool/int
            c_depth_stencil_attachment = new_struct_p(
                "WGPURenderPassDepthStencilAttachment *",
                view=depth_stencil_attachment["view"]._internal,
                depthLoadOp=depth_stencil_attachment["depth_load_op"],
                depthStoreOp=depth_stencil_attachment["depth_store_op"],
                depthClearValue=float(depth_clear_value),
                depthReadOnly=depth_stencil_attachment.get("depth_read_only", False),
                stencilLoadOp=depth_stencil_attachment["stencil_load_op"],
                stencilStoreOp=depth_stencil_attachment["stencil_store_op"],
                stencilClearValue=int(stencil_clear_value),
                stencilReadOnly=depth_stencil_attachment.get(
                    "stencil_read_only", False
                ),
            )

        c_occlusion_query_set = ffi.NULL
        if occlusion_query_set is not None:
            c_occlusion_query_set = occlusion_query_set._internal
            objects_to_keep_alive[c_occlusion_query_set] = occlusion_query_set

        # H: nextInChain: WGPUChainedStruct *, label: char *, colorAttachmentCount: int, colorAttachments: WGPURenderPassColorAttachment *, depthStencilAttachment: WGPURenderPassDepthStencilAttachment *, occlusionQuerySet: WGPUQuerySet, timestampWrites: WGPURenderPassTimestampWrites *
        struct = new_struct_p(
            "WGPURenderPassDescriptor *",
            label=to_c_label(label),
            colorAttachments=c_color_attachments_array,
            colorAttachmentCount=len(c_color_attachments_list),
            depthStencilAttachment=c_depth_stencil_attachment,
            timestampWrites=c_timestamp_writes_struct,
            occlusionQuerySet=c_occlusion_query_set,
            # not used: nextInChain
        )

        # H: WGPURenderPassEncoder f(WGPUCommandEncoder commandEncoder, WGPURenderPassDescriptor const * descriptor)
        raw_encoder = libf.wgpuCommandEncoderBeginRenderPass(self._internal, struct)
        encoder = GPURenderPassEncoder(label, raw_encoder, self)
        encoder._objects_to_keep_alive = objects_to_keep_alive
        return encoder

    def clear_buffer(
        self, buffer: GPUBuffer, offset: int = 0, size: Optional[int] = None
    ):
        offset = int(offset)
        if offset % 4 != 0:  # pragma: no cover
            raise ValueError("offset must be a multiple of 4")

        if size is not None:
            size = int(size)
            if size <= 0:  # pragma: no cover
                raise ValueError("size must be > 0")
            if size % 4 != 0:  # pragma: no cover
                raise ValueError("size must be a multiple of 4")
            if offset + size > buffer.size:  # pragma: no cover
                raise ValueError("buffer size out of range")
        else:
            size = lib.WGPU_WHOLE_SIZE
            if offset > buffer.size:
                raise ValueError("offset is too large")
        # H: void f(WGPUCommandEncoder commandEncoder, WGPUBuffer buffer, uint64_t offset, uint64_t size)
        libf.wgpuCommandEncoderClearBuffer(
            self._internal, buffer._internal, offset, size
        )

    def copy_buffer_to_buffer(
        self,
        source: GPUBuffer,
        source_offset: int,
        destination: GPUBuffer,
        destination_offset: int,
        size: int,
    ):
        if source_offset % 4 != 0:  # pragma: no cover
            raise ValueError("source_offset must be a multiple of 4")
        if destination_offset % 4 != 0:  # pragma: no cover
            raise ValueError("destination_offset must be a multiple of 4")
        if size % 4 != 0:  # pragma: no cover
            raise ValueError("size must be a multiple of 4")

        if not isinstance(source, GPUBuffer):  # pragma: no cover
            raise TypeError("copy_buffer_to_buffer() source must be a GPUBuffer.")
        if not isinstance(destination, GPUBuffer):  # pragma: no cover
            raise TypeError("copy_buffer_to_buffer() destination must be a GPUBuffer.")
        # H: void f(WGPUCommandEncoder commandEncoder, WGPUBuffer source, uint64_t sourceOffset, WGPUBuffer destination, uint64_t destinationOffset, uint64_t size)
        libf.wgpuCommandEncoderCopyBufferToBuffer(
            self._internal,
            source._internal,
            int(source_offset),
            destination._internal,
            int(destination_offset),
            int(size),
        )

    def copy_buffer_to_texture(
        self,
        source: structs.ImageCopyBuffer,
        destination: structs.ImageCopyTexture,
        copy_size: Union[List[int], structs.Extent3D],
    ):
        check_struct("ImageCopyBuffer", source)
        check_struct("ImageCopyTexture", destination)

        row_alignment = 256
        bytes_per_row = int(source["bytes_per_row"])
        if (bytes_per_row % row_alignment) != 0:
            raise ValueError(
                f"bytes_per_row ({bytes_per_row}) must be a multiple of {row_alignment}"
            )
        if isinstance(destination["texture"], GPUTextureView):
            raise ValueError("copy destination texture must be a texture, not a view")

        size = _tuple_from_extent3d(copy_size)

        c_source = new_struct_p(
            "WGPUImageCopyBuffer *",
            buffer=source["buffer"]._internal,
            # H: nextInChain: WGPUChainedStruct *, offset: int, bytesPerRow: int, rowsPerImage: int
            layout=new_struct(
                "WGPUTextureDataLayout",
                offset=int(source.get("offset", 0)),
                bytesPerRow=bytes_per_row,
                rowsPerImage=int(source.get("rows_per_image", size[1])),
                # not used: nextInChain
            ),
        )

        ori = _tuple_from_origin3d(destination)
        # H: x: int, y: int, z: int
        c_origin = new_struct(
            "WGPUOrigin3D",
            x=ori[0],
            y=ori[1],
            z=ori[2],
        )
        # H: nextInChain: WGPUChainedStruct *, texture: WGPUTexture, mipLevel: int, origin: WGPUOrigin3D, aspect: WGPUTextureAspect
        c_destination = new_struct_p(
            "WGPUImageCopyTexture *",
            texture=destination["texture"]._internal,
            mipLevel=int(destination.get("mip_level", 0)),
            origin=c_origin,
            aspect=enums.TextureAspect.all,
            # not used: nextInChain
        )

        # H: width: int, height: int, depthOrArrayLayers: int
        c_copy_size = new_struct_p(
            "WGPUExtent3D *",
            width=size[0],
            height=size[1],
            depthOrArrayLayers=size[2],
        )

        # H: void f(WGPUCommandEncoder commandEncoder, WGPUImageCopyBuffer const * source, WGPUImageCopyTexture const * destination, WGPUExtent3D const * copySize)
        libf.wgpuCommandEncoderCopyBufferToTexture(
            self._internal,
            c_source,
            c_destination,
            c_copy_size,
        )

    def copy_texture_to_buffer(
        self,
        source: structs.ImageCopyTexture,
        destination: structs.ImageCopyBuffer,
        copy_size: Union[List[int], structs.Extent3D],
    ):
        check_struct("ImageCopyTexture", source)
        check_struct("ImageCopyBuffer", destination)

        row_alignment = 256
        bytes_per_row = int(destination["bytes_per_row"])
        if (bytes_per_row % row_alignment) != 0:
            raise ValueError(
                f"bytes_per_row must ({bytes_per_row}) be a multiple of {row_alignment}"
            )
        if isinstance(source["texture"], GPUTextureView):
            raise ValueError("copy source texture must be a texture, not a view")

        size = _tuple_from_extent3d(copy_size)

        ori = _tuple_from_origin3d(source)
        # H: x: int, y: int, z: int
        c_origin = new_struct(
            "WGPUOrigin3D",
            x=ori[0],
            y=ori[1],
            z=ori[2],
        )
        # H: nextInChain: WGPUChainedStruct *, texture: WGPUTexture, mipLevel: int, origin: WGPUOrigin3D, aspect: WGPUTextureAspect
        c_source = new_struct_p(
            "WGPUImageCopyTexture *",
            texture=source["texture"]._internal,
            mipLevel=int(source.get("mip_level", 0)),
            origin=c_origin,
            aspect=0,
            # not used: nextInChain
        )

        c_destination = new_struct_p(
            "WGPUImageCopyBuffer *",
            buffer=destination["buffer"]._internal,
            # H: nextInChain: WGPUChainedStruct *, offset: int, bytesPerRow: int, rowsPerImage: int
            layout=new_struct(
                "WGPUTextureDataLayout",
                offset=int(destination.get("offset", 0)),
                bytesPerRow=bytes_per_row,
                rowsPerImage=int(destination.get("rows_per_image", size[1])),
                # not used: nextInChain
            ),
        )

        # H: width: int, height: int, depthOrArrayLayers: int
        c_copy_size = new_struct_p(
            "WGPUExtent3D *",
            width=size[0],
            height=size[1],
            depthOrArrayLayers=size[2],
        )

        # H: void f(WGPUCommandEncoder commandEncoder, WGPUImageCopyTexture const * source, WGPUImageCopyBuffer const * destination, WGPUExtent3D const * copySize)
        libf.wgpuCommandEncoderCopyTextureToBuffer(
            self._internal,
            c_source,
            c_destination,
            c_copy_size,
        )

    def copy_texture_to_texture(
        self,
        source: structs.ImageCopyTexture,
        destination: structs.ImageCopyTexture,
        copy_size: Union[List[int], structs.Extent3D],
    ):
        check_struct("ImageCopyTexture", source)
        check_struct("ImageCopyTexture", destination)

        if isinstance(source["texture"], GPUTextureView):
            raise ValueError("copy source texture must be a texture, not a view")
        if isinstance(destination["texture"], GPUTextureView):
            raise ValueError("copy destination texture must be a texture, not a view")

        ori = _tuple_from_origin3d(source)
        # H: x: int, y: int, z: int
        c_origin1 = new_struct(
            "WGPUOrigin3D",
            x=ori[0],
            y=ori[1],
            z=ori[2],
        )
        # H: nextInChain: WGPUChainedStruct *, texture: WGPUTexture, mipLevel: int, origin: WGPUOrigin3D, aspect: WGPUTextureAspect
        c_source = new_struct_p(
            "WGPUImageCopyTexture *",
            texture=source["texture"]._internal,
            mipLevel=int(source.get("mip_level", 0)),
            origin=c_origin1,
            # not used: nextInChain
            # not used: aspect
        )

        ori = _tuple_from_origin3d(destination)
        # H: x: int, y: int, z: int
        c_origin2 = new_struct(
            "WGPUOrigin3D",
            x=ori[0],
            y=ori[1],
            z=ori[2],
        )
        # H: nextInChain: WGPUChainedStruct *, texture: WGPUTexture, mipLevel: int, origin: WGPUOrigin3D, aspect: WGPUTextureAspect
        c_destination = new_struct_p(
            "WGPUImageCopyTexture *",
            texture=destination["texture"]._internal,
            mipLevel=int(destination.get("mip_level", 0)),
            origin=c_origin2,
            # not used: nextInChain
            # not used: aspect
        )

        size = _tuple_from_extent3d(copy_size)
        # H: width: int, height: int, depthOrArrayLayers: int
        c_copy_size = new_struct_p(
            "WGPUExtent3D *",
            width=size[0],
            height=size[1],
            depthOrArrayLayers=size[2],
        )

        # H: void f(WGPUCommandEncoder commandEncoder, WGPUImageCopyTexture const * source, WGPUImageCopyTexture const * destination, WGPUExtent3D const * copySize)
        libf.wgpuCommandEncoderCopyTextureToTexture(
            self._internal,
            c_source,
            c_destination,
            c_copy_size,
        )

    def finish(self, *, label: str = ""):
        # H: nextInChain: WGPUChainedStruct *, label: char *
        struct = new_struct_p(
            "WGPUCommandBufferDescriptor *",
            label=to_c_label(label),
            # not used: nextInChain
        )
        # H: WGPUCommandBuffer f(WGPUCommandEncoder commandEncoder, WGPUCommandBufferDescriptor const * descriptor)
        id = libf.wgpuCommandEncoderFinish(self._internal, struct)

        return GPUCommandBuffer(label, id, self._device)

    def resolve_query_set(
        self,
        query_set: GPUQuerySet,
        first_query: int,
        query_count: int,
        destination: GPUBuffer,
        destination_offset: int,
    ):
        # H: void f(WGPUCommandEncoder commandEncoder, WGPUQuerySet querySet, uint32_t firstQuery, uint32_t queryCount, WGPUBuffer destination, uint64_t destinationOffset)
        libf.wgpuCommandEncoderResolveQuerySet(
            self._internal,
            query_set._internal,
            int(first_query),
            int(query_count),
            destination._internal,
            int(destination_offset),
        )


class GPUComputePassEncoder(
    classes.GPUComputePassEncoder,
    GPUCommandsMixin,
    GPUDebugCommandsMixin,
    GPUBindingCommandsMixin,
    GPUObjectBase,
):
    # GPUDebugCommandsMixin
    _push_debug_group_function = libf.wgpuComputePassEncoderPushDebugGroup
    _pop_debug_group_function = libf.wgpuComputePassEncoderPopDebugGroup
    _insert_debug_marker_function = libf.wgpuComputePassEncoderInsertDebugMarker

    # GPUBindingCommandsMixin
    _set_bind_group_function = libf.wgpuComputePassEncoderSetBindGroup

    # GPUObjectBaseMixin
    _release_function = libf.wgpuComputePassEncoderRelease

    _ended = False

    def set_pipeline(self, pipeline: GPUComputePipeline):
        pipeline_id = pipeline._internal
        # H: void f(WGPUComputePassEncoder computePassEncoder, WGPUComputePipeline pipeline)
        libf.wgpuComputePassEncoderSetPipeline(self._internal, pipeline_id)

    def dispatch_workgroups(
        self,
        workgroup_count_x: int,
        workgroup_count_y: int = 1,
        workgroup_count_z: int = 1,
    ):
        # H: void f(WGPUComputePassEncoder computePassEncoder, uint32_t workgroupCountX, uint32_t workgroupCountY, uint32_t workgroupCountZ)
        libf.wgpuComputePassEncoderDispatchWorkgroups(
            self._internal, workgroup_count_x, workgroup_count_y, workgroup_count_z
        )

    def dispatch_workgroups_indirect(
        self, indirect_buffer: GPUBuffer, indirect_offset: int
    ):
        buffer_id = indirect_buffer._internal
        # H: void f(WGPUComputePassEncoder computePassEncoder, WGPUBuffer indirectBuffer, uint64_t indirectOffset)
        libf.wgpuComputePassEncoderDispatchWorkgroupsIndirect(
            self._internal, buffer_id, int(indirect_offset)
        )

    def _begin_pipeline_statistics_query(self, query_set, query_index):
        # H: void f(WGPUComputePassEncoder computePassEncoder, WGPUQuerySet querySet, uint32_t queryIndex)
        libf.wgpuComputePassEncoderBeginPipelineStatisticsQuery(
            self._internal, query_set._internal, int(query_index)
        )

    def _end_pipeline_statistics_query(self):
        # H: void f(WGPUComputePassEncoder computePassEncoder)
        libf.wgpuComputePassEncoderEndPipelineStatisticsQuery(self._internal)

    def end(self):
        # H: void f(WGPUComputePassEncoder computePassEncoder)
        libf.wgpuComputePassEncoderEnd(self._internal)
        self._ended = True
        # Need to release, see https://github.com/gfx-rs/wgpu-native/issues/412
        # As of wgpu-native v22.1.0.5, this bug is still present.
        self._release()


class GPURenderPassEncoder(
    classes.GPURenderPassEncoder,
    GPUCommandsMixin,
    GPUDebugCommandsMixin,
    GPUBindingCommandsMixin,
    GPURenderCommandsMixin,
    GPUObjectBase,
):
    # GPUDebugCommandsMixin
    _push_debug_group_function = libf.wgpuRenderPassEncoderPushDebugGroup
    _pop_debug_group_function = libf.wgpuRenderPassEncoderPopDebugGroup
    _insert_debug_marker_function = libf.wgpuRenderPassEncoderInsertDebugMarker

    # GPUBindingCommandsMixin
    _set_bind_group_function = libf.wgpuRenderPassEncoderSetBindGroup

    # GPURenderCommandsMixin
    _set_pipeline_function = libf.wgpuRenderPassEncoderSetPipeline
    _set_index_buffer_function = libf.wgpuRenderPassEncoderSetIndexBuffer
    _set_vertex_buffer_function = libf.wgpuRenderPassEncoderSetVertexBuffer
    _draw_function = libf.wgpuRenderPassEncoderDraw
    _draw_indirect_function = libf.wgpuRenderPassEncoderDrawIndirect
    _draw_indexed_function = libf.wgpuRenderPassEncoderDrawIndexed
    _draw_indexed_indirect_function = libf.wgpuRenderPassEncoderDrawIndexedIndirect

    # GPUObjectBaseMixin
    _release_function = libf.wgpuRenderPassEncoderRelease

    _ended = False

    def set_viewport(
        self,
        x: float,
        y: float,
        width: float,
        height: float,
        min_depth: float,
        max_depth: float,
    ):
        # H: void f(WGPURenderPassEncoder renderPassEncoder, float x, float y, float width, float height, float minDepth, float maxDepth)
        libf.wgpuRenderPassEncoderSetViewport(
            self._internal,
            float(x),
            float(y),
            float(width),
            float(height),
            float(min_depth),
            float(max_depth),
        )

    def set_scissor_rect(self, x: int, y: int, width: int, height: int):
        # H: void f(WGPURenderPassEncoder renderPassEncoder, uint32_t x, uint32_t y, uint32_t width, uint32_t height)
        libf.wgpuRenderPassEncoderSetScissorRect(
            self._internal, int(x), int(y), int(width), int(height)
        )

    def set_blend_constant(self, color: Union[List[float], structs.Color]):
        if isinstance(color, dict):
            check_struct("Color", color)
            color = _tuple_from_color(color)
        # H: r: float, g: float, b: float, a: float
        c_color = new_struct_p(
            "WGPUColor *",
            r=color[0],
            g=color[1],
            b=color[2],
            a=color[3],
        )
        # H: void f(WGPURenderPassEncoder renderPassEncoder, WGPUColor const * color)
        libf.wgpuRenderPassEncoderSetBlendConstant(self._internal, c_color)

    def set_stencil_reference(self, reference: int):
        # H: void f(WGPURenderPassEncoder renderPassEncoder, uint32_t reference)
        libf.wgpuRenderPassEncoderSetStencilReference(self._internal, int(reference))

    def end(self):
        # H: void f(WGPURenderPassEncoder renderPassEncoder)
        libf.wgpuRenderPassEncoderEnd(self._internal)
        self._ended = True
        # Need to release, see https://github.com/gfx-rs/wgpu-native/issues/412
        # As of wgpu-native v22.1.0.5, this bug is still present.
        self._release()

    def execute_bundles(self, bundles: List[GPURenderBundle]):
        bundle_ids = [bundle._internal for bundle in bundles]
        c_bundle_info = ffi.new("WGPURenderBundle []", bundle_ids)
        # H: void f(WGPURenderPassEncoder renderPassEncoder, size_t bundleCount, WGPURenderBundle const * bundles)
        libf.wgpuRenderPassEncoderExecuteBundles(
            self._internal, len(bundles), c_bundle_info
        )

    def begin_occlusion_query(self, query_index: int):
        # H: void f(WGPURenderPassEncoder renderPassEncoder, uint32_t queryIndex)
        libf.wgpuRenderPassEncoderBeginOcclusionQuery(self._internal, int(query_index))

    def end_occlusion_query(self):
        # H: void f(WGPURenderPassEncoder renderPassEncoder)
        libf.wgpuRenderPassEncoderEndOcclusionQuery(self._internal)

    def _set_push_constants(self, visibility, offset, size_in_bytes, data, data_offset):
        # Implementation of set_push_constant. The public API is in extras.py since
        # this is a wgpu extension.

        # We support anything that memoryview supports, i.e. anything
        # that implements the buffer protocol, including, bytes,
        # bytearray, ctypes arrays, numpy arrays, etc.
        m, address = get_memoryview_and_address(data)

        # Deal with offset and size
        offset = int(offset)
        data_offset = int(data_offset)
        size = int(size_in_bytes)
        if isinstance(visibility, str):
            visibility = str_flag_to_int(flags.ShaderStage, visibility)

        if not (0 <= size_in_bytes <= m.nbytes):
            raise ValueError("Invalid size_in_bytes")
        if not (0 <= size_in_bytes <= m.nbytes):
            raise ValueError("Invalid data_offset")
        if size_in_bytes + data_offset > m.nbytes:
            raise ValueError("size_in_bytes + data_offset is too large")

        c_data = ffi.cast("void *", address)  # do we want to add data_offset?
        # H: void f(WGPURenderPassEncoder encoder, WGPUShaderStageFlags stages, uint32_t offset, uint32_t sizeBytes, void const * data)
        libf.wgpuRenderPassEncoderSetPushConstants(
            self._internal, int(visibility), offset, size, c_data + data_offset
        )

    def _multi_draw_indirect(self, buffer, offset, count):
        # H: void f(WGPURenderPassEncoder encoder, WGPUBuffer buffer, uint64_t offset, uint32_t count)
        libf.wgpuRenderPassEncoderMultiDrawIndirect(
            self._internal, buffer._internal, int(offset), int(count)
        )

    def _multi_draw_indexed_indirect(self, buffer, offset, count):
        # H: void f(WGPURenderPassEncoder encoder, WGPUBuffer buffer, uint64_t offset, uint32_t count)
        libf.wgpuRenderPassEncoderMultiDrawIndexedIndirect(
            self._internal, buffer._internal, int(offset), int(count)
        )

    def _begin_pipeline_statistics_query(self, query_set, query_index):
        # H: void f(WGPURenderPassEncoder renderPassEncoder, WGPUQuerySet querySet, uint32_t queryIndex)
        libf.wgpuRenderPassEncoderBeginPipelineStatisticsQuery(
            self._internal, query_set._internal, int(query_index)
        )

    def _end_pipeline_statistics_query(self):
        # H: void f(WGPURenderPassEncoder renderPassEncoder)
        libf.wgpuRenderPassEncoderEndPipelineStatisticsQuery(self._internal)


class GPURenderBundleEncoder(
    classes.GPURenderBundleEncoder,
    GPUCommandsMixin,
    GPUDebugCommandsMixin,
    GPUBindingCommandsMixin,
    GPURenderCommandsMixin,
    GPUObjectBase,
):
    # GPUDebugCommandsMixin
    _push_debug_group_function = libf.wgpuRenderBundleEncoderPushDebugGroup
    _pop_debug_group_function = libf.wgpuRenderBundleEncoderPopDebugGroup
    _insert_debug_marker_function = libf.wgpuRenderBundleEncoderInsertDebugMarker

    # GPUBindingCommandsMixin
    _set_bind_group_function = libf.wgpuRenderBundleEncoderSetBindGroup

    # GPURenderCommandsMixin
    _set_pipeline_function = libf.wgpuRenderBundleEncoderSetPipeline
    _set_index_buffer_function = libf.wgpuRenderBundleEncoderSetIndexBuffer
    _set_vertex_buffer_function = libf.wgpuRenderBundleEncoderSetVertexBuffer
    _draw_function = libf.wgpuRenderBundleEncoderDraw
    _draw_indirect_function = libf.wgpuRenderBundleEncoderDrawIndirect
    _draw_indexed_function = libf.wgpuRenderBundleEncoderDrawIndexed
    _draw_indexed_indirect_function = libf.wgpuRenderBundleEncoderDrawIndexedIndirect

    # GPUObjectBaseMixin
    _release_function = libf.wgpuRenderBundleEncoderRelease

    def finish(self, *, label: str = ""):
        # H: nextInChain: WGPUChainedStruct *, label: char *
        struct = new_struct_p(
            "WGPURenderBundleDescriptor *",
            label=to_c_label(label),
            # not used: nextInChain
        )
        # H: WGPURenderBundle f(WGPURenderBundleEncoder renderBundleEncoder, WGPURenderBundleDescriptor const * descriptor)
        id = libf.wgpuRenderBundleEncoderFinish(self._internal, struct)
        # The other encoders require that we call self._release() when
        # we're done with it.  But that doesn't seem to be an issue here.
        return GPURenderBundle(label, id, self._device)


class GPUQueue(classes.GPUQueue, GPUObjectBase):
    # GPUObjectBaseMixin
    _release_function = libf.wgpuQueueRelease

    def submit(self, command_buffers: List[GPUCommandBuffer]):
        command_buffer_ids = [cb._internal for cb in command_buffers]
        c_command_buffers = ffi.new("WGPUCommandBuffer []", command_buffer_ids)
        # H: void f(WGPUQueue queue, size_t commandCount, WGPUCommandBuffer const * commands)
        libf.wgpuQueueSubmit(self._internal, len(command_buffer_ids), c_command_buffers)

    def write_buffer(
        self,
        buffer: GPUBuffer,
        buffer_offset: int,
        data: memoryview,
        data_offset: int = 0,
        size: Optional[int] = None,
    ):
        # We support anything that memoryview supports, i.e. anything
        # that implements the buffer protocol, including, bytes,
        # bytearray, ctypes arrays, numpy arrays, etc.
        m, address = get_memoryview_and_address(data)
        nbytes = m.nbytes

        # Deal with offset and size
        buffer_offset = int(buffer_offset)
        data_offset = int(data_offset)
        if not size:
            data_length = nbytes - data_offset
        else:
            data_length = int(size)

        if not (0 <= buffer_offset < buffer.size):  # pragma: no cover
            raise ValueError("Invalid buffer_offset")
        if not (0 <= data_offset < nbytes):  # pragma: no cover
            raise ValueError("Invalid data_offset")
        if not (0 <= data_length <= (nbytes - data_offset)):  # pragma: no cover
            raise ValueError("Invalid data_length")
        if not (data_length <= buffer.size - buffer_offset):  # pragma: no cover
            raise ValueError("Invalid data_length")

        # Make the call. Note that this call copies the data - it's ok
        # if we lose our reference to the data once we leave this function.
        c_data = ffi.cast("uint8_t *", address + data_offset)
        # H: void f(WGPUQueue queue, WGPUBuffer buffer, uint64_t bufferOffset, void const * data, size_t size)
        libf.wgpuQueueWriteBuffer(
            self._internal, buffer._internal, buffer_offset, c_data, data_length
        )

    def read_buffer(self, buffer, buffer_offset=0, size=None):
        # Note that write_buffer probably does a very similar thing
        # using a temporary buffer. But write_buffer is official API
        # so it's a single call, while here we must create the temporary
        # buffer and do the copying ourselves.

        if not size:
            data_length = buffer.size - buffer_offset
        else:
            data_length = int(size)
        if not (0 <= buffer_offset < buffer.size):  # pragma: no cover
            raise ValueError("Invalid buffer_offset")
        if not (data_length <= buffer.size - buffer_offset):  # pragma: no cover
            raise ValueError("Invalid data_length")

        device = buffer._device

        # Create temporary buffer
        tmp_usage = flags.BufferUsage.COPY_DST | flags.BufferUsage.MAP_READ
        tmp_buffer = device._create_buffer("", data_length, tmp_usage, False)

        # Copy data to temp buffer
        encoder = device.create_command_encoder()
        encoder.copy_buffer_to_buffer(buffer, buffer_offset, tmp_buffer, 0, data_length)
        command_buffer = encoder.finish()
        self.submit([command_buffer])

        # Download from mappable buffer
        tmp_buffer._map("READ_NOSYNC")
        data = tmp_buffer.read_mapped()

        # Explicit drop.
        tmp_buffer.destroy()

        return data

    def write_texture(
        self,
        destination: structs.ImageCopyTexture,
        data: memoryview,
        data_layout: structs.ImageDataLayout,
        size: Union[List[int], structs.Extent3D],
    ):
        # Note that the bytes_per_row restriction does not apply for
        # this function; wgpu-native deals with it.

        check_struct("ImageCopyTexture", destination)
        check_struct("ImageDataLayout", data_layout)

        if isinstance(destination["texture"], GPUTextureView):
            raise ValueError("copy destination texture must be a texture, not a view")

        m, address = get_memoryview_and_address(data)

        c_data = ffi.cast("uint8_t *", address)
        data_length = m.nbytes

        # We could allow size=None in this method, and derive the size from the data.
        # Or compare size with the data size if it is given. However, the data
        # could be a bit raw, being 1D and/or the shape expressed in bytes, so
        # this gets a bit muddy. Also methods like copy_buffer_to_texture have the
        # same size arg, so let's just leave it like this.
        #
        # data_size = list(reversed(m.shape)) + [1, 1, 1]
        # data_size = data_size[:3]

        size = _tuple_from_extent3d(size)

        ori = _tuple_from_origin3d(destination)
        # H: x: int, y: int, z: int
        c_origin = new_struct(
            "WGPUOrigin3D",
            x=ori[0],
            y=ori[1],
            z=ori[2],
        )
        # H: nextInChain: WGPUChainedStruct *, texture: WGPUTexture, mipLevel: int, origin: WGPUOrigin3D, aspect: WGPUTextureAspect
        c_destination = new_struct_p(
            "WGPUImageCopyTexture *",
            texture=destination["texture"]._internal,
            mipLevel=destination.get("mip_level", 0),
            origin=c_origin,
            aspect=enums.TextureAspect.all,
            # not used: nextInChain
        )

        # H: nextInChain: WGPUChainedStruct *, offset: int, bytesPerRow: int, rowsPerImage: int
        c_data_layout = new_struct_p(
            "WGPUTextureDataLayout *",
            offset=data_layout.get("offset", 0),
            bytesPerRow=data_layout["bytes_per_row"],
            rowsPerImage=data_layout.get("rows_per_image", size[1]),
            # not used: nextInChain
        )

        # H: width: int, height: int, depthOrArrayLayers: int
        c_size = new_struct_p(
            "WGPUExtent3D *",
            width=size[0],
            height=size[1],
            depthOrArrayLayers=size[2],
        )

        # H: void f(WGPUQueue queue, WGPUImageCopyTexture const * destination, void const * data, size_t dataSize, WGPUTextureDataLayout const * dataLayout, WGPUExtent3D const * writeSize)
        libf.wgpuQueueWriteTexture(
            self._internal, c_destination, c_data, data_length, c_data_layout, c_size
        )

    def read_texture(self, source, data_layout, size):
        # Note that the bytes_per_row restriction does not apply for
        # this function; we have to deal with it.

        device = source["texture"]._device

        # Get and calculate striding info
        ori_offset = data_layout.get("offset", 0)
        ori_stride = data_layout["bytes_per_row"]
        extra_stride = (256 - ori_stride % 256) % 256
        full_stride = ori_stride + extra_stride

        size = _tuple_from_extent3d(size)

        # Create temporary buffer
        data_length = full_stride * size[1] * size[2]
        tmp_usage = flags.BufferUsage.COPY_DST | flags.BufferUsage.MAP_READ
        tmp_buffer = device._create_buffer("", data_length, tmp_usage, False)

        destination = {
            "buffer": tmp_buffer,
            "offset": 0,
            "bytes_per_row": full_stride,  # or WGPU_COPY_STRIDE_UNDEFINED ?
            "rows_per_image": data_layout.get("rows_per_image", size[1]),
        }

        # Copy data to temp buffer
        encoder = device.create_command_encoder()
        encoder.copy_texture_to_buffer(source, destination, size)
        command_buffer = encoder.finish()
        self.submit([command_buffer])

        # Download from mappable buffer
        tmp_buffer._map("READ_NOSYNC")
        data = tmp_buffer.read_mapped()

        # Explicit drop.
        tmp_buffer.destroy()

        # Fix data strides if necessary
        # Ugh, cannot do striding with memoryviews (yet: https://bugs.python.org/issue41226)
        # and Numpy is not a dependency.
        if extra_stride or ori_offset:
            data_length2 = ori_stride * size[1] * size[2] + ori_offset
            data2 = memoryview((ctypes.c_uint8 * data_length2)()).cast(data.format)
            for i in range(size[1] * size[2]):
                row = data[i * full_stride : i * full_stride + ori_stride]
                i_start = ori_offset + i * ori_stride
                i_end = ori_offset + i * ori_stride + ori_stride
                data2[i_start:i_end] = row
            data = data2

        return data

    def on_submitted_work_done_sync(self):
        check_can_use_sync_variants()
        # In JS, this returns a Promise that can be awaited to (async) wait
        # for the work that is currently in the pipeline. We need to figure out
        # how to expose these async parts.
        raise NotImplementedError()

        status = 999

        @ffi.callback("void(WGPUQueueWorkDoneStatus, void*)")
        def callback(status_, user_data_p):
            nonlocal status
            status = status_
            # -> here we must resolve the promise, or something

        # H: void f(WGPUQueue queue, WGPUQueueOnSubmittedWorkDoneCallback callback, void * userdata)
        libf.wgpuQueueOnSubmittedWorkDone(self._internal, callback, ffi.NULL)

        # Wait for the queue to process all tasks (including the mapping of the buffer).
        # Also see WebGPU's onSubmittedWorkDone() and C's WGPUQueueWorkDoneCallback.
        self._device._poll()

        if status != 0:
            raise RuntimeError(f"Queue work done status: {status}")

    async def on_submitted_work_done_async(self):
        raise NotImplementedError()


class GPURenderBundle(classes.GPURenderBundle, GPUObjectBase):
    # GPUObjectBaseMixin
    _release_function = libf.wgpuRenderBundleRelease


class GPUQuerySet(classes.GPUQuerySet, GPUObjectBase):
    # GPUObjectBaseMixin
    _release_function = libf.wgpuQuerySetRelease

    def destroy(self):
        # Note: not yet implemented in wgpu-core, the wgpu-native func is a noop
        internal = self._internal
        if internal is not None:
            # H: void f(WGPUQuerySet querySet)
            libf.wgpuQuerySetDestroy(internal)


# %% Subclasses that don't need anything else


class GPUCompilationMessage(classes.GPUCompilationMessage):
    pass


class GPUCompilationInfo(classes.GPUCompilationInfo):
    pass


class GPUDeviceLostInfo(classes.GPUDeviceLostInfo):
    pass


class GPUError(classes.GPUError):
    pass


class GPUOutOfMemoryError(classes.GPUOutOfMemoryError, GPUError):
    pass


class GPUValidationError(classes.GPUValidationError, GPUError):
    pass


class GPUPipelineError(classes.GPUPipelineError):
    pass


class GPUInternalError(classes.GPUInternalError, GPUError):
    pass


# %%


def _copy_docstrings():
    base_classes = GPUObjectBase, GPUCanvasContext, GPUAdapter
    for ob in globals().values():
        if not (isinstance(ob, type) and issubclass(ob, base_classes)):
            continue
        elif ob.__module__ != __name__:
            continue  # no-cover
        base_cls = ob.mro()[1]
        ob.__doc__ = base_cls.__doc__
        for name, attr in ob.__dict__.items():
            if name.startswith("_") or not hasattr(attr, "__doc__"):
                continue  # no-cover
            base_attr = getattr(base_cls, name, None)
            if base_attr is not None:
                attr.__doc__ = base_attr.__doc__


_copy_docstrings()<|MERGE_RESOLUTION|>--- conflicted
+++ resolved
@@ -1859,8 +1859,7 @@
         )
         return GPURenderBundleEncoder(label, render_bundle_id, self)
 
-<<<<<<< HEAD
-    def create_query_set(self, *, label="", type: "enums.QueryType", count: int):
+    def create_query_set(self, *, label: str = "", type: "enums.QueryType", count: int):
         return self._create_query_set(label, type, count, None)
 
     def _create_statistics_query_set(self, label, count, statistics):
@@ -1891,9 +1890,7 @@
                 lib.WGPUSType_QuerySetDescriptorExtras
             )
             next_in_chain = ffi.cast("WGPUChainedStruct *", query_set_descriptor_extras)
-=======
-    def create_query_set(self, *, label: str = "", type: enums.QueryType, count: int):
->>>>>>> af9f0913
+
         # H: nextInChain: WGPUChainedStruct *, label: char *, type: WGPUQueryType, count: int
         query_set_descriptor = new_struct_p(
             "WGPUQuerySetDescriptor *",
