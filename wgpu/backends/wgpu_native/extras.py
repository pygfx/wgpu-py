import os

from ._api import GPUBindGroupLayout, structs, enums, Dict, logger
from typing import List

# NOTE: these functions represent backend-specific extra API.
# NOTE: changes to this module must be reflected in docs/backends.rst.
# We don't use Sphinx automodule because this way the doc build do not
# need to be able to load wgpu-native.


def request_device_sync(
    adapter,
    trace_path,
    *,
    label="",
    required_features: "list(enums.FeatureName)" = [],
    required_limits: "Dict[str, int]" = {},
    default_queue: "structs.QueueDescriptor" = {},
):
    """Write a trace of all commands to a file so it can be reproduced
    elsewhere. The trace is cross-platform!
    """
    if not os.path.isdir(trace_path):
        os.makedirs(trace_path, exist_ok=True)
    elif os.listdir(trace_path):
        logger.warning(f"Trace directory not empty: {trace_path}")
    return adapter._request_device(
        label, required_features, required_limits, default_queue, trace_path
    )


# Backwards compat for deprecated function
def request_device(*args, **kwargs):
    logger.warning(
        "WGPU: wgpu.backends.wgpu_native.request_device() is deprecated, use request_device_sync() instead."
    )
    return request_device_sync(*args, **kwargs)


def create_pipeline_layout(
    device,
    *,
    label="",
    bind_group_layouts: "List[GPUBindGroupLayout]",
    push_constant_layouts: "List[Dict]" = [],
):
    return device._create_pipeline_layout(
        label, bind_group_layouts, push_constant_layouts
    )


def set_push_constants(
    render_pass_encoder, visibility, offset, size_in_bytes, data, data_offset=0
):
    """
    Set push-constant data for subsequent draw calls.

    Writes the first size_in_bytes bytes of data to push-constant storage,
    starting at the specified offset. These bytes are visible to the pipeline
    stages indicated by the visibility argument.
    """

    # Actual implementation is hidden in _api.py
    render_pass_encoder._set_push_constants(
        visibility, offset, size_in_bytes, data, data_offset
    )


def multi_draw_indirect(render_pass_encoder, buffer, *, offset=0, count):
    """
    This is equivalent to
    for i in range(count):
        render_pass_encoder.draw(buffer, offset + i * 16)

    You must enable the feature "multi-draw-indirect" to use this function.
    """
    render_pass_encoder._multi_draw_indirect(buffer, offset, count)


def multi_draw_indexed_indirect(render_pass_encoder, buffer, *, offset=0, count):
    """
    This is equivalent to
<<<<<<< HEAD
=======

    for i in range(count):
        render_pass_encoder.draw_indexed(buffer, offset + i * 20)

    You must enable the feature "multi-draw-indirect" to use this function.
    """
    render_pass_encoder._multi_draw_indexed_indirect(buffer, offset, count)


def multi_draw_indirect_count(
    render_pass_encoder,
    buffer,
    *,
    offset=0,
    count_buffer,
    count_buffer_offset=0,
    max_count,
):
    """
    This is equivalent to:

    count = min(<u32 at offset count_buffer_offset of count_buffer>, max_count)
    for i in range(count):
        render_pass_encoder.draw(buffer, offset + i * 16)

    You must enable the feature "multi-draw-indirect-count" to use this function.
    """
    render_pass_encoder._multi_draw_indirect_count(
        buffer, offset, count_buffer, count_buffer_offset, max_count
    )


def multi_draw_indexed_indirect_count(
    render_pass_encoder,
    buffer,
    *,
    offset=0,
    count_buffer,
    count_buffer_offset=0,
    max_count,
):
    """
    This is equivalent to:
>>>>>>> 7f2364c8

    count = min(<u32 at offset count_buffer_offset of count_buffer>, max_count)
    for i in range(count):
        render_pass_encoder.draw_indexed(buffer, offset + i * 20)

<<<<<<< HEAD
    You must enable the feature "multi-draw-indirect" to use this function.
    """
    render_pass_encoder._multi_draw_indexed_indirect(buffer, offset, count)


def multi_draw_indirect_count(
    render_pass_encoder,
    buffer,
    *,
    offset=0,
    count_buffer,
    count_buffer_offset=0,
    max_count,
):
    """
    This is equivalent to:

    count = min(<u32 at offset count_buffer_offset of count_buffer>, max_count)
    for i in range(count):
        render_pass_encoder.draw(buffer, offset + i * 16)

    You must enable the feature "multi-draw-indirect-count" to use this function.
    """
    render_pass_encoder._multi_draw_indirect_count(
        buffer, offset, count_buffer, count_buffer_offset, max_count
    )


def multi_draw_indexed_indirect_count(
    render_pass_encoder,
    buffer,
    *,
    offset=0,
    count_buffer,
    count_buffer_offset=0,
    max_count,
):
    """
    This is equivalent to:

    count = min(<u32 at offset count_buffer_offset of count_buffer>, max_count)
    for i in range(count):
        render_pass_encoder.draw_indexed(buffer, offset + i * 20)

    You must enable the feature "multi-draw-indirect-count" to use this function.
    """
=======
    You must enable the feature "multi-draw-indirect-count" to use this function.
    """
>>>>>>> 7f2364c8
    render_pass_encoder._multi_draw_indexed_indirect_count(
        buffer, offset, count_buffer, count_buffer_offset, max_count
    )<|MERGE_RESOLUTION|>--- conflicted
+++ resolved
@@ -81,58 +81,10 @@
 def multi_draw_indexed_indirect(render_pass_encoder, buffer, *, offset=0, count):
     """
     This is equivalent to
-<<<<<<< HEAD
-=======
 
     for i in range(count):
         render_pass_encoder.draw_indexed(buffer, offset + i * 20)
 
-    You must enable the feature "multi-draw-indirect" to use this function.
-    """
-    render_pass_encoder._multi_draw_indexed_indirect(buffer, offset, count)
-
-
-def multi_draw_indirect_count(
-    render_pass_encoder,
-    buffer,
-    *,
-    offset=0,
-    count_buffer,
-    count_buffer_offset=0,
-    max_count,
-):
-    """
-    This is equivalent to:
-
-    count = min(<u32 at offset count_buffer_offset of count_buffer>, max_count)
-    for i in range(count):
-        render_pass_encoder.draw(buffer, offset + i * 16)
-
-    You must enable the feature "multi-draw-indirect-count" to use this function.
-    """
-    render_pass_encoder._multi_draw_indirect_count(
-        buffer, offset, count_buffer, count_buffer_offset, max_count
-    )
-
-
-def multi_draw_indexed_indirect_count(
-    render_pass_encoder,
-    buffer,
-    *,
-    offset=0,
-    count_buffer,
-    count_buffer_offset=0,
-    max_count,
-):
-    """
-    This is equivalent to:
->>>>>>> 7f2364c8
-
-    count = min(<u32 at offset count_buffer_offset of count_buffer>, max_count)
-    for i in range(count):
-        render_pass_encoder.draw_indexed(buffer, offset + i * 20)
-
-<<<<<<< HEAD
     You must enable the feature "multi-draw-indirect" to use this function.
     """
     render_pass_encoder._multi_draw_indexed_indirect(buffer, offset, count)
@@ -179,10 +131,6 @@
 
     You must enable the feature "multi-draw-indirect-count" to use this function.
     """
-=======
-    You must enable the feature "multi-draw-indirect-count" to use this function.
-    """
->>>>>>> 7f2364c8
     render_pass_encoder._multi_draw_indexed_indirect_count(
         buffer, offset, count_buffer, count_buffer_offset, max_count
     )