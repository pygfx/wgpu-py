import time

from .base import WgpuCanvasBase, WgpuAutoGui


<<<<<<< HEAD
class GPUCanvasContext(classes.GPUCanvasContext):
    """GPUCanvasContext subclass for rendering to an offscreen texture."""

    # In this context implementation, we keep a ref to the texture, to keep
    # it alive until at least until present() is called, and to be able to
    # pass it to the canvas' present() method. Thereafter, the texture
    # reference is removed. If there are no more references to it, it will
    # be cleaned up. But if the offscreen canvas uses it for something,
    # it'll simply stay alive longer.

    def __init__(self, canvas):
        super().__init__(canvas)
        self._config = None
        self._texture = None

    def configure(
        self,
        *,
        device,
        format,
        usage=flags.TextureUsage.RENDER_ATTACHMENT | flags.TextureUsage.COPY_SRC,
        view_formats=[],
        color_space="srgb",
        alpha_mode="opaque",
    ):
        if format is None:
            format = self.get_preferred_format(device.adapter)
        self._config = {
            "device": device,
            "format": format,
            "usage": usage,
            "width": 0,
            "height": 0,
            # "view_formats": xx,
            # "color_space": xx,
            # "alpha_mode": xx,
        }

    def unconfigure(self):
        self._texture = None
        self._config = None

    def get_current_texture(self):
        if not self._config:
            raise RuntimeError(
                "Canvas context must be configured before calling get_current_texture()."
            )

        if self._texture:
            return self._texture

        width, height = self._get_canvas().get_physical_size()
        width, height = max(width, 1), max(height, 1)

        self._texture = self._config["device"].create_texture(
            label="presentation-context",
            size=(width, height, 1),
            format=self._config["format"],
            usage=self._config["usage"],
        )
        return self._texture

    def present(self):
        if not self._texture:
            msg = "present() is called without a preceding call to "
            msg += "get_current_texture(). Note that present() is usually "
            msg += "called automatically after the draw function returns."
            raise RuntimeError(msg)
        else:
            texture = self._texture
            self._texture = None
            return self._get_canvas().present(texture)

    def get_preferred_format(self, adapter):
        canvas = self._get_canvas()
        if canvas:
            return canvas.get_preferred_format()
        else:
            return "rgba8unorm-srgb"


class WgpuOffscreenCanvasBase(WgpuCanvasBase):
    """Base class for off-screen canvases.

    It provides a custom context that renders to a texture instead of
    a surface/screen. On each draw the resulting image is passes as a
    texture to the ``present()`` method. Subclasses should (at least)
    implement ``present()``
    """

    def __init__(self, *args, **kwargs):
        super().__init__(*args, **kwargs)

    def get_surface_info(self):
        """This canvas does not correspond to an on-screen window."""
        return None

    def get_context(self, kind="webgpu"):
        """Get the GPUCanvasContext object to obtain a texture to render to."""
        # Normally this creates a GPUCanvasContext object provided by
        # the backend (e.g. wgpu-native), but here we use our own context.
        assert kind == "webgpu"
        if self._canvas_context is None:
            self._canvas_context = GPUCanvasContext(self)
        return self._canvas_context

    def present(self, texture):
        """Method that gets called at the end of each draw event.

        The rendered image is represented by the texture argument.
        Subclasses should overload this method and use the texture to
        process the rendered image.

        The texture is a new object at each draw, but is not explicitly
        destroyed, so it can be used e.g. as a texture binding (subject
        to set TextureUsage).
        """
        # Notes: Creating a new texture object for each draw is
        # consistent with how real canvas contexts work, plus it avoids
        # confusion of re-using the same texture except when the canvas
        # changes size. For use-cases where you do want to render to the
        # same texture one does not need the canvas API. E.g. in pygfx
        # the renderer can also work with a target that is a (fixed
        # size) texture.
        pass

    def get_preferred_format(self):
        """Get the preferred format for this canvas.

        This method can be overloaded to control the used texture
        format. The default is "rgba8unorm-srgb".
        """
        # Use rgba because that order is more common for processing and storage.
        # Use srgb because that's what how colors are usually expected to be.
        # Use 8unorm because 8bit is enough (when using srgb).
        return "rgba8unorm-srgb"


class WgpuManualOffscreenCanvas(WgpuAutoGui, WgpuOffscreenCanvasBase):
=======
class WgpuManualOffscreenCanvas(WgpuAutoGui, WgpuCanvasBase):
>>>>>>> 379599ce
    """An offscreen canvas intended for manual use.

    Call the ``.draw()`` method to perform a draw and get the result.
    """

    def __init__(self, *args, size=None, pixel_ratio=1, title=None, **kwargs):
        super().__init__(*args, **kwargs)
        self._logical_size = (float(size[0]), float(size[1])) if size else (640, 480)
        self._pixel_ratio = pixel_ratio
        self._title = title
        self._closed = False
        self._last_image = None

    def get_present_info(self):
        return {
            "method": "image",
            "formats": ["rgba8unorm-srgb", "rgba8unorm"],
        }

    def present_image(self, image, **kwargs):
        self._last_image = image

    def get_pixel_ratio(self):
        return self._pixel_ratio

    def get_logical_size(self):
        return self._logical_size

    def get_physical_size(self):
        return int(self._logical_size[0] * self._pixel_ratio), int(
            self._logical_size[1] * self._pixel_ratio
        )

    def set_logical_size(self, width, height):
        self._logical_size = width, height

    def set_title(self, title):
        pass

    def close(self):
        self._closed = True

    def is_closed(self):
        return self._closed

    def _request_draw(self):
        # Deliberately a no-op, because people use .draw() instead.
        pass

    def draw(self):
        """Perform a draw and get the resulting image.

        The image array is returned as an NxMx4 memoryview object.
        This object can be converted to a numpy array (without copying data)
        using ``np.asarray(arr)``.
        """
        self._draw_frame_and_present()
        return self._last_image


WgpuCanvas = WgpuManualOffscreenCanvas


# If we consider the use-cases for using this offscreen canvas:
#
# * Using wgpu.gui.auto in test-mode: in this case run() should not hang,
#   and call_later should not cause lingering refs.
# * Using the offscreen canvas directly, in a script: in this case you
#   do not have/want an event system.
# * Using the offscreen canvas in an evented app. In that case you already
#   have an app with a specific event-loop (it might be PySide6 or
#   something else entirely).
#
# In summary, we provide a call_later() and run() that behave pretty
# well for the first case.

_pending_calls = []


def call_later(delay, callback, *args):
    # Note that this module never calls call_later() itself; request_draw() is a no-op.
    etime = time.time() + delay
    _pending_calls.append((etime, callback, args))


def run():
    # Process pending calls
    for etime, callback, args in _pending_calls.copy():
        if time.time() >= etime:
            callback(*args)

    # Clear any leftover scheduled calls, to avoid lingering refs.
    _pending_calls.clear()<|MERGE_RESOLUTION|>--- conflicted
+++ resolved
@@ -3,149 +3,7 @@
 from .base import WgpuCanvasBase, WgpuAutoGui
 
 
-<<<<<<< HEAD
-class GPUCanvasContext(classes.GPUCanvasContext):
-    """GPUCanvasContext subclass for rendering to an offscreen texture."""
-
-    # In this context implementation, we keep a ref to the texture, to keep
-    # it alive until at least until present() is called, and to be able to
-    # pass it to the canvas' present() method. Thereafter, the texture
-    # reference is removed. If there are no more references to it, it will
-    # be cleaned up. But if the offscreen canvas uses it for something,
-    # it'll simply stay alive longer.
-
-    def __init__(self, canvas):
-        super().__init__(canvas)
-        self._config = None
-        self._texture = None
-
-    def configure(
-        self,
-        *,
-        device,
-        format,
-        usage=flags.TextureUsage.RENDER_ATTACHMENT | flags.TextureUsage.COPY_SRC,
-        view_formats=[],
-        color_space="srgb",
-        alpha_mode="opaque",
-    ):
-        if format is None:
-            format = self.get_preferred_format(device.adapter)
-        self._config = {
-            "device": device,
-            "format": format,
-            "usage": usage,
-            "width": 0,
-            "height": 0,
-            # "view_formats": xx,
-            # "color_space": xx,
-            # "alpha_mode": xx,
-        }
-
-    def unconfigure(self):
-        self._texture = None
-        self._config = None
-
-    def get_current_texture(self):
-        if not self._config:
-            raise RuntimeError(
-                "Canvas context must be configured before calling get_current_texture()."
-            )
-
-        if self._texture:
-            return self._texture
-
-        width, height = self._get_canvas().get_physical_size()
-        width, height = max(width, 1), max(height, 1)
-
-        self._texture = self._config["device"].create_texture(
-            label="presentation-context",
-            size=(width, height, 1),
-            format=self._config["format"],
-            usage=self._config["usage"],
-        )
-        return self._texture
-
-    def present(self):
-        if not self._texture:
-            msg = "present() is called without a preceding call to "
-            msg += "get_current_texture(). Note that present() is usually "
-            msg += "called automatically after the draw function returns."
-            raise RuntimeError(msg)
-        else:
-            texture = self._texture
-            self._texture = None
-            return self._get_canvas().present(texture)
-
-    def get_preferred_format(self, adapter):
-        canvas = self._get_canvas()
-        if canvas:
-            return canvas.get_preferred_format()
-        else:
-            return "rgba8unorm-srgb"
-
-
-class WgpuOffscreenCanvasBase(WgpuCanvasBase):
-    """Base class for off-screen canvases.
-
-    It provides a custom context that renders to a texture instead of
-    a surface/screen. On each draw the resulting image is passes as a
-    texture to the ``present()`` method. Subclasses should (at least)
-    implement ``present()``
-    """
-
-    def __init__(self, *args, **kwargs):
-        super().__init__(*args, **kwargs)
-
-    def get_surface_info(self):
-        """This canvas does not correspond to an on-screen window."""
-        return None
-
-    def get_context(self, kind="webgpu"):
-        """Get the GPUCanvasContext object to obtain a texture to render to."""
-        # Normally this creates a GPUCanvasContext object provided by
-        # the backend (e.g. wgpu-native), but here we use our own context.
-        assert kind == "webgpu"
-        if self._canvas_context is None:
-            self._canvas_context = GPUCanvasContext(self)
-        return self._canvas_context
-
-    def present(self, texture):
-        """Method that gets called at the end of each draw event.
-
-        The rendered image is represented by the texture argument.
-        Subclasses should overload this method and use the texture to
-        process the rendered image.
-
-        The texture is a new object at each draw, but is not explicitly
-        destroyed, so it can be used e.g. as a texture binding (subject
-        to set TextureUsage).
-        """
-        # Notes: Creating a new texture object for each draw is
-        # consistent with how real canvas contexts work, plus it avoids
-        # confusion of re-using the same texture except when the canvas
-        # changes size. For use-cases where you do want to render to the
-        # same texture one does not need the canvas API. E.g. in pygfx
-        # the renderer can also work with a target that is a (fixed
-        # size) texture.
-        pass
-
-    def get_preferred_format(self):
-        """Get the preferred format for this canvas.
-
-        This method can be overloaded to control the used texture
-        format. The default is "rgba8unorm-srgb".
-        """
-        # Use rgba because that order is more common for processing and storage.
-        # Use srgb because that's what how colors are usually expected to be.
-        # Use 8unorm because 8bit is enough (when using srgb).
-        return "rgba8unorm-srgb"
-
-
-class WgpuManualOffscreenCanvas(WgpuAutoGui, WgpuOffscreenCanvasBase):
-=======
 class WgpuManualOffscreenCanvas(WgpuAutoGui, WgpuCanvasBase):
->>>>>>> 379599ce
     """An offscreen canvas intended for manual use.
 
     Call the ``.draw()`` method to perform a draw and get the result.
