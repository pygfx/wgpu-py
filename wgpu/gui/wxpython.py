--- conflicted
+++ resolved
@@ -3,12 +3,7 @@
 can be used as a standalone window or in a larger GUI.
 """
 
-<<<<<<< HEAD
-import sys
-import time
 import math
-=======
->>>>>>> 29682b1b
 import ctypes
 
 from .base import WgpuCanvasBase
