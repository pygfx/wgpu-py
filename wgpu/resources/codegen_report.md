# Code generatation report
## Preparing
* The webgpu.idl defines 37 classes with 76 functions
* The webgpu.idl defines 5 flags, 33 enums, 59 structs
* The wgpu.h defines 198 functions
* The wgpu.h defines 7 flags, 50 enums, 92 structs
## Updating API
* Wrote 5 flags to flags.py
* Wrote 33 enums to enums.py
* Wrote 59 structs to structs.py
### Patching API for _classes.py
* Diffs for GPU: change get_preferred_canvas_format, change request_adapter, change request_adapter_async
* Diffs for GPUCanvasContext: add get_preferred_format, add present
* Diffs for GPUDevice: add adapter, add create_buffer_with_data, hide import_external_texture, hide lost, hide onuncapturederror, hide pop_error_scope, hide push_error_scope
* Diffs for GPUBuffer: add map_read, add map_write, add read_mapped, add write_mapped, hide get_mapped_range
* Diffs for GPUTexture: add size
* Diffs for GPUTextureView: add size, add texture
* Diffs for GPUQueue: add read_buffer, add read_texture, hide copy_external_image_to_texture
* Validated 37 classes, 111 methods, 43 properties
### Patching API for backends/wgpu_native/_api.py
<<<<<<< HEAD
* Validated 37 classes, 101 methods, 0 properties
=======
* Validated 37 classes, 105 methods, 0 properties
>>>>>>> a6d4dae1
## Validating backends/wgpu_native/_api.py
* Enum field TextureFormat.rgb10a2uint missing in wgpu.h
* Enum field StorageTextureAccess.read-only missing in wgpu.h
* Enum field StorageTextureAccess.read-write missing in wgpu.h
* Enum PipelineErrorReason missing in wgpu.h
* Enum AutoLayoutMode missing in wgpu.h
* Enum field VertexFormat.unorm10-10-10-2 missing in wgpu.h
* Enum CanvasAlphaMode missing in wgpu.h
* Enum field DeviceLostReason.unknown missing in wgpu.h
* Wrote 232 enum mappings and 47 struct-field mappings to wgpu_native/_mappings.py
<<<<<<< HEAD
* Validated 91 C function calls
* Not using 111 C functions
* Validated 71 C structs
=======
* Validated 101 C function calls
* Not using 101 C functions
* Validated 73 C structs
>>>>>>> a6d4dae1
<|MERGE_RESOLUTION|>--- conflicted
+++ resolved
@@ -18,11 +18,7 @@
 * Diffs for GPUQueue: add read_buffer, add read_texture, hide copy_external_image_to_texture
 * Validated 37 classes, 111 methods, 43 properties
 ### Patching API for backends/wgpu_native/_api.py
-<<<<<<< HEAD
-* Validated 37 classes, 101 methods, 0 properties
-=======
-* Validated 37 classes, 105 methods, 0 properties
->>>>>>> a6d4dae1
+* Validated 37 classes, 106 methods, 0 properties
 ## Validating backends/wgpu_native/_api.py
 * Enum field TextureFormat.rgb10a2uint missing in wgpu.h
 * Enum field StorageTextureAccess.read-only missing in wgpu.h
@@ -33,12 +29,6 @@
 * Enum CanvasAlphaMode missing in wgpu.h
 * Enum field DeviceLostReason.unknown missing in wgpu.h
 * Wrote 232 enum mappings and 47 struct-field mappings to wgpu_native/_mappings.py
-<<<<<<< HEAD
-* Validated 91 C function calls
-* Not using 111 C functions
-* Validated 71 C structs
-=======
-* Validated 101 C function calls
-* Not using 101 C functions
-* Validated 73 C structs
->>>>>>> a6d4dae1
+* Validated 103 C function calls
+* Not using 99 C functions
+* Validated 73 C structs