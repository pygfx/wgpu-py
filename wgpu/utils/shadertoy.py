--- conflicted
+++ resolved
@@ -300,14 +300,7 @@
                 title="Shadertoy", size=self.resolution, max_fps=60
             )
 
-<<<<<<< HEAD
         self._device = wgpu.utils.device.get_default_device()
-=======
-        adapter = wgpu.gpu.request_adapter(
-            canvas=self._canvas, power_preference="high-performance"
-        )
-        self._device = adapter.request_device()
->>>>>>> 73425984
 
         self._present_context = self._canvas.get_context()
 
